--- conflicted
+++ resolved
@@ -133,17 +133,10 @@
             features_dim.append(data.x.shape[1])
         else:
             raise ValueError("Data object does not contain any vertices/points.")
-<<<<<<< HEAD
-        if hasattr(data, "num_edges") and data.edge_index is not None:
-            complex_dim.append(data.num_edges)
-            features_dim.append(data.num_edge_features)
-        elif hasattr(data, "edge_index") and data.edge_index is not None:
-=======
-        if hasattr(data, "num_edges") and data.num_edges:
+        if hasattr(data, "num_edges") and hasattr(data, "num_edge_features"):
             complex_dim.append(data.num_edges)
             features_dim.append(data.num_edge_features)
         elif hasattr(data, "edge_index") and (data.edge_index is not None):
->>>>>>> 5a06f63c
             complex_dim.append(data.edge_index.shape[1])
             features_dim.append(data.edge_attr.shape[1])
     # Check if the data object contains hyperedges
