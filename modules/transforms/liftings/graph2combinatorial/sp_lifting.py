import networkx as nx
import torch_geometric
# from base import Graph2CombinatorialLifting
from modules.transforms.liftings.lifting import GraphLifting

import networkx as nx
import pyflagsercount as pfc
import torch

<<<<<<< HEAD

class Graph2CombinatorialLifting(GraphLifting):
    r"""Abstract class for lifting graphs to combinatorial complexes.

    Parameters
    ----------
    **kwargs : optional
        Additional arguments for the class.
    """

    def __init__(self, **kwargs):
        super().__init__(**kwargs)
        self.type = "graph2combinatorial"


=======
>>>>>>> ad6e7e10
class DirectedFlagComplex:
    r"""Let :math:`G=(V,E)` be a directed graph. The directed flag complex of
    :math:`G` :math:`dFl(G)` is the ordered simplicial complex whose
    :math:`k`-simplices vertices are all totally ordered :math:`(k+1)`-cliques,
    i.e. :math:`(v_0, \dots, v_n)` such that :math:`(v_i, v_j) \in E` for
    all :math:`i \leq j`. This class provides a way to compute the directed
    flag complex of a directed graph and to compute the qij-connectivity of
    the complex.

    Parameters
    ----------
    digraph : nx.DiGraph
        The directed graph to compute the directed flag complex of.
    complex_dim : int
        The maximum dimension of the complex to compute.
    flagser_num_threads : int, optional
        The number of threads to use in the flagser computation. Default is 4.

    References
    ----------

    .. [1] Henri Riihïmaki. Simplicial q-Connectivity of Directed Graphs
    with Applications to Network Analysis. doi:10.1137/22M1480021.

    .. [2] D. Lütgehetmann, D. Govc, J.P. Smith, and R. Levi. Computing
    persistent homology of directed flag complexes. arXiv:1906.10458.
    """

    complex: dict[int, set[tuple]]

    def __init__(
        self, digraph: nx.DiGraph, complex_dim: int = 2, flagser_num_threads: int = 4
    ):

        self.digraph = digraph
        self.complex_dim = complex_dim

        sparse_adjacency_matrix = nx.to_scipy_sparse_array(digraph, format="csr")

        self.X = pfc.flagser_count(
            sparse_adjacency_matrix,
            threads=flagser_num_threads,
            return_simplices=True,
            max_dim=self.complex_dim,
            compressed=False,
        )

        self.device = torch.device("cuda") if torch.cuda.is_available() else torch.device("cpu")
        # else torch.device("cpu") #Server

        # self.device = torch.device("mps")  # my macbook
        self.complex = self.X["simplices"]

        self.complex[0] = torch.tensor(
            [[node] for node in digraph.nodes], device=self.device
        )
        self.complex[1] = torch.tensor(
            [list(edge) for edge in digraph.edges], device=self.device
        )
        self.complex = [
            torch.tensor(item, device=self.device) if i >= 2 else item
            for i, item in enumerate(self.complex)
        ]

    def _d_i_batched(self, i: int, simplices: torch.tensor) -> torch.tensor:
        r"""Compute the face map :math:`d_i` of the simplices in the batched
        simplices tensor. The map :math:`d_i` removes a vertex at position
        :math:`min\{i, dim(\sigma)\}` for each simplex :math:`\sigma` in the
        batch.

        Parameters
        ----------
        i : int
            The index of the face map.
        simplices : torch.Tensor, shape=(batch_size, n_vertices)
            The batch of simplices.

        Returns
        -------
        d_i : torch.Tensor, shape=(batch_size, n_vertices-1)
            The batch of simplices after applying the face map :math:`d_i`.

        References
        ----------
        .. [1] Henri Riihïmaki. Simplicial q-Connectivity of Directed
        Graphs with Applications to Network Analysis. doi:10.1137/22M1480021.
        """

        batch_size, n_vertices = simplices.shape
        indices = torch.arange(
            n_vertices, device=simplices.device
        )  # Allocated on the same device as `simplices`
        # Create a mask that excludes the i-th vertex
        mask = indices != min(i, n_vertices - 1)
        # Use advanced indexing to select vertices while preserving the batch structure
        d_i = simplices[:, mask]
        return d_i

    def _gen_q_faces_batched(self, simplices: torch.tensor, c: int) -> torch.tensor:
        r"""Compute the :math:`q`-dimensional faces of the simplices in the
        batched simplices tensor, where :math:c represents the cardinality
        of the faces to compute and :math:q=c-1.

        Parameters
        ----------
        simplices : torch.Tensor, shape=(batch_size, n_vertices)
            The simplices tensor.
        c : int
            The cardinality of the faces to compute.

        Returns
        -------
        faces : torch.Tensor, shape=(batch_size, n_faces, c)
            The :math:q-dimensional faces of the simplices tensor.
        """

        combinations = torch.combinations(
            torch.tensor(range(simplices.size(1)), device=self.device), c
        )

        return simplices[:, combinations]


    def _multiple_contained_chunked(self, sigmas: torch.Tensor,
                                     taus: torch.Tensor, chunk_size: int = 1024
    ) -> torch.Tensor:
        r"""Compute the adjacency matrix induced by the relation
        :math:`\sigma_i \subseteq \tau_j`. This function is chunked to avoid
        memory issues.

        Parameters
        ----------
        sigmas : torch.Tensor, shape=(Ns, cs)
            The first simplices tensor.
        taus : torch.Tensor, shape=(Nt, ct)
            The second simplices tensor.
        chunk_size : int, optional
            The size of the chunks to process. Default is 1024.

        Returns
        -------
        A : torch.sparse_coo_tensor, shape=(Ns, Nt)
            Adjacency matrix such that :math:`A(i,j) = 1` if :math:`\sigma_i \subseteq
            \tau_j:`, and :math:`0` otherwise.
        """

        Ns, cs = sigmas.size()
        Nt, ct = taus.size()

        # If cs > ct, no sigma can be contained in any tau.
        if cs > ct:
            return torch.sparse_coo_tensor(
                torch.empty([2, 0], dtype=torch.long),
                [],
                size=(Ns, Nt),
                dtype=torch.bool,
            )

        # Generate faces of taus
        faces = self._gen_q_faces_batched(taus, cs)
        Nf = faces.size(1)
        total_faces = Nt * Nf

        indices = []

        # Process in chunks for memory efficiency purposes.
        for i in range(0, Ns, chunk_size):
            end_i = min(i + chunk_size, Ns)
            sigmas_chunk = sigmas[i:end_i]  # Shape: [min(chunk_size, remaining Ns), cs]

            temp_true_indices = []

            # Compute diffs and matches for this chunk
            for j in range(0, total_faces, chunk_size):
                end_j = min(j + chunk_size, total_faces)
                faces_chunk = faces.view(-1, cs)[j:end_j]  # Shape: [min(chunk_size, remaining faces), cs]

                # Broadcasting happens here with much smaller tensors
                diffs = sigmas_chunk.unsqueeze(1) - faces_chunk.unsqueeze(0)  # shape: [min(chunk_size, remaining Ns), min(chunk_size, remaining faces), cs]

                matches = diffs.abs().sum(dim=2) == 0  # shape: [min(chunk_size, remaining Ns), min(chunk_size, remaining faces)]

                # (end_i - i) is the number of sigmas in the chunk.
                # (end_j - j) // Nf is the number of taus in the chunk
                # Nf is the number of faces in each tau of dimension equal to the dimension of the simplices in sigma.
                matches_reshaped = matches.view(end_i - i, (end_j - j) // Nf, Nf)

                matches_aggregated = matches_reshaped.any(dim=2)

                # Update temporary result for this chunk of sigmas
                if matches_aggregated.nonzero(as_tuple=False).size(0) > 0:
                    temp_indices = matches_aggregated.nonzero(as_tuple=False).T
                    temp_indices[0] += i  # Adjust sigma indices for chunk offset
                    temp_indices[1] += j // Nf  # Adjust tau indices for chunk offset
                    temp_true_indices.append(temp_indices)

            if temp_true_indices:
                indices.append(torch.cat(temp_true_indices, dim=1))

        if indices:
            indices = torch.cat(indices, dim=1)
        else:
            indices = torch.empty([2, 0], dtype=torch.long)

        print(len(indices[0]))

        A = torch.sparse_coo_tensor(
            indices,
            torch.ones(indices.size(1), dtype=torch.bool),
            size=(Ns, Nt),
            device="cpu",
        )

        return A

    def _alpha_q_contained_sparse(
        self, sigmas: torch.Tensor, taus: torch.Tensor, q: int, chunk_size:
            int = 1024
    ) -> torch.Tensor:
        r"""Compute the adjacency matrix induced by the relation
        :math:`\sigma_i \sim \tau_j \Leftrightarrow \exists \alpha_q 
        \subseteq \sigma_i \cap \tau_j`. This function is chunked to avoid 
        memory issues.

        Parameters
        ----------
        sigmas : torch.Tensor, shape=(Ns, cs)
            The first simplices tensor.
        taus : torch.Tensor, shape=(Nt, ct)
            The second simplices tensor.
        q : int
            The dimension of the alpha_q simplices.
        chunk_size : int, optional
            The size of the chunks to process. Default is 1024.

        Returns
        -------
        A : torch.sparse_coo_tensor, shape=(Ns, Nt)
            Adjacency matrix. :math:`A(i,j) = 1` if
            there exists :math:`\alpha_q \in \Sigma_q` such that
            :math:`\alpha_q \subseteq \sigma_i \cap \tau_j:`, and :math:`0`
            otherwise.
        """

        alpha_q_in_sigmas = self._multiple_contained_chunked(
            self.complex[q], sigmas, chunk_size
        ).to(torch.float)

        alpha_q_in_taus = self._multiple_contained_chunked(
            self.complex[q], taus, chunk_size
        ).to(torch.float)

        # Compute the intersection of the two sparse tensors to get the
        # alpha_q contained in both sigmas and taus
        print("Before matmul")
        intersect = torch.sparse.mm(alpha_q_in_sigmas.t(), alpha_q_in_taus)
        print("After matmul")
        values = torch.ones(intersect._indices().size(1))

        A = torch.sparse_coo_tensor(
            intersect._indices(),
            values,
            dtype=torch.bool,
            size=(sigmas.size(0), taus.size(0)),
        )

        return A

    def qij_adj(
        self,
        sigmas: torch.tensor,
        taus: torch.tensor,
        q: int,
        i: int,
        j: int,
        chunk_size: int = 1024,
    ):
        r"""Compute the adjacency matrix associated with the :math:`(q,
        d_i, d_j)`-connectivity relation of two not necessarily distinct
        pairs of skeletons of the complex.

        Parameters
        ----------
        sigmas : torch.Tensor, shape=(Ns, cs)
           The first batch of simplices corresponds to a skeleton of the complex.
        taus : torch.Tensor, shape=(Nt, ct)
            The second batch of simplices corresponds to a skeleton of the
            complex.
        q : int
            First parameter of the qij-connectivity relation.
        i : int
            Second parameter of the qij-connectivity relation. Determines
            the first face map of the ordered pair of face maps.
        j : int
            Third parameter of the qij-connectivity relation. Determines the
            second face map of the ordered pair of face maps.
        offset : torch.Tensor, shape=(2, 1)
            The initial indices to add to the computed indices.
        chunk_size : int, optional
            The size of the chunks to process. Default is 1024.

        Returns
        -------
        indices : torch.Tensor, shape=(2, N)
            The indices of the qij-connected simplices of the pair of skeletons.
        """

        if q > self.complex_dim:
            raise ValueError("q has to be lower than the complex dimension")

        di_sigmas = self._d_i_batched(i, sigmas)
        dj_taus = self._d_i_batched(j, taus)

        contained = self._multiple_contained_chunked(sigmas, taus, chunk_size)

        alpha_q_contained = self._alpha_q_contained_sparse(
            di_sigmas, dj_taus, q, chunk_size
        )

        indices = (
            torch.cat(
                (contained._indices().t(), alpha_q_contained._indices().t()), dim=0
            )
            .unique(dim=0)
            .t()
        )

        return indices


    def find_paths(self, 
                           indices: torch.tensor, 
                           threshold: int):
        r"""Find the paths in the adjacency matrix associated with the :math:`(q,
        d_i, d_j)`-connectivity relation with length longer than a threshold.

        Parameters
        ----------
        indices : torch.Tensor, shape=(2, N)
           The indices of the qij-connected simplices of the pair of skeletons.
        threshold : int
            The length threshold to select paths

        Returns
        -------
        paths : List[List]
            List of selected paths.
        """
        def dfs(node, adj_list, all_paths, path):
                
            if node not in adj_list: # end of recursion
                if len(path) > threshold:
                    all_paths.append(path.copy())
                return
            
            only_loops = True
            for new_node in adj_list[node]:
                if new_node not in path: # avoid cycles
                    only_loops = False
                    path.append(new_node)
                    dfs(new_node, adj_list, all_paths, path)
                    path.pop()

            if only_loops: # then we have another longest path
                if len(path) > threshold:
                    all_paths.append(path.copy())
                
            return

        def edge_index_to_adj_list(edge_index):
            adj_list = {}
            for e in edge_index.T:
                if e[0].item() not in adj_list:
                    adj_list[e[0].item()] = [e[1].item()]
                else:
                    adj_list[e[0].item()].append(e[1].item())

            return adj_list

        def edge_index_to_inc_list(edge_index):
            inc_list = {}
            for e in edge_index.T:
                if e[0] != e[1]:
                    if e[1].item() not in inc_list:
                        inc_list[e[1].item()] = [e[0].item()]
                    else:
                        inc_list[e[1].item()].append(e[0].item())

            return inc_list

        adj_list = edge_index_to_adj_list(indices)
        inc_list = edge_index_to_inc_list(indices)

        all_paths = []

        for src in adj_list:
            if src not in inc_list: # otherwise src is contained in a longer path
                path = [src]
                dfs(src, adj_list, all_paths, path)

        return all_paths


def create_flag_complex_from_dataset(dataset, complex_dim=2):
    dataset_digraph = nx.DiGraph()
    dataset_digraph.add_edges_from(
        list(zip(dataset.edge_index[0].tolist(), dataset.edge_index[1].tolist()))
    )
    flag_complex = DirectedFlagComplex(dataset_digraph, complex_dim)
    return flag_complex



class SPLifting(Graph2CombinatorialLifting):
    def __init__(self, d1, d2, q, i, j, complex_dim=2,
              chunk_size=1024, threshold=1, **kwargs):
        self.d1 = d1
        self.d2 = d2
        self.q = q
        self.i = i
        self.j = j
        self.complex_dim = complex_dim
        self.chunk_size = chunk_size
        self.threshold = threshold

    def lift_topology(self, data: torch_geometric.data.Data) -> dict:
        FlG = create_flag_complex_from_dataset(data, complex_dim=2)

        indices = FlG.qij_adj(FlG.complex[self.d1],FlG.complex[self.d2], self.q, self.i, self.j,
                            self.chunk_size)

        return FlG.find_paths(indices, self.threshold)


    
<|MERGE_RESOLUTION|>--- conflicted
+++ resolved
@@ -7,7 +7,6 @@
 import pyflagsercount as pfc
 import torch
 
-<<<<<<< HEAD
 
 class Graph2CombinatorialLifting(GraphLifting):
     r"""Abstract class for lifting graphs to combinatorial complexes.
@@ -23,8 +22,6 @@
         self.type = "graph2combinatorial"
 
 
-=======
->>>>>>> ad6e7e10
 class DirectedFlagComplex:
     r"""Let :math:`G=(V,E)` be a directed graph. The directed flag complex of
     :math:`G` :math:`dFl(G)` is the ordered simplicial complex whose
