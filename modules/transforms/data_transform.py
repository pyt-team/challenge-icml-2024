--- conflicted
+++ resolved
@@ -20,10 +20,9 @@
 from modules.transforms.liftings.graph2simplicial.clique_lifting import (
     SimplicialCliqueLifting,
 )
-<<<<<<< HEAD
 from modules.transforms.liftings.pointcloud2simplicial.alpha_complex_lifting import (
     AlphaComplexLifting,
-=======
+)
 from modules.transforms.liftings.graph2simplicial.graph_induced_lifting import (
     SimplicialGraphInducedLifting,
 )
@@ -35,7 +34,6 @@
 )
 from modules.transforms.liftings.pointcloud2simplicial.delaunay_lifting import (
     DelaunayLifting,
->>>>>>> 95bb0031
 )
 
 TRANSFORMS = {
@@ -48,15 +46,12 @@
     "SimplicialGraphInducedLifting": SimplicialGraphInducedLifting,
     # Graph -> Cell Complex
     "CellCycleLifting": CellCycleLifting,
-<<<<<<< HEAD
     # Point Cloud -> Simplicial Complex,
     "AlphaComplexLifting": AlphaComplexLifting,
-=======
     # Point-cloud -> Simplicial Complex
     "DelaunayLifting": DelaunayLifting,
     # Graph -> Combinatorial Complex
     "CombinatorialRingCloseAtomsLifting": CombinatorialRingCloseAtomsLifting,
->>>>>>> 95bb0031
     # Feature Liftings
     "ProjectionSum": ProjectionSum,
     # Data Manipulations
