--- conflicted
+++ resolved
@@ -17,16 +17,14 @@
 from modules.transforms.liftings.graph2simplicial.clique_lifting import (
     SimplicialCliqueLifting,
 )
-<<<<<<< HEAD
-from modules.transforms.liftings.graph2simplicial.line_lifting import (
-    SimplicialLineLifting,
-=======
 from modules.transforms.liftings.graph2simplicial.graph_induced_lifting import (
     SimplicialGraphInducedLifting,
 )
+from modules.transforms.liftings.graph2simplicial.line_lifting import (
+    SimplicialLineLifting,
+)
 from modules.transforms.liftings.graph2simplicial.vietoris_rips_lifting import (
     SimplicialVietorisRipsLifting,
->>>>>>> d8ef506b
 )
 
 TRANSFORMS = {
@@ -34,12 +32,9 @@
     "HypergraphKNNLifting": HypergraphKNNLifting,
     # Graph -> Simplicial Complex
     "SimplicialCliqueLifting": SimplicialCliqueLifting,
-<<<<<<< HEAD
     "SimplicialLineLifting": SimplicialLineLifting,
-=======
     "SimplicialVietorisRipsLifting": SimplicialVietorisRipsLifting,
     "SimplicialGraphInducedLifting": SimplicialGraphInducedLifting,
->>>>>>> d8ef506b
     # Graph -> Cell Complex
     "CellCycleLifting": CellCycleLifting,
     # Feature Liftings
