import torch_geometric

from modules.transforms.data_manipulations.manipulations import (
    IdentityTransform,
    KeepOnlyConnectedComponent,
    NodeDegrees,
    NodeFeaturesToFloat,
    OneHotDegreeFeatures,
)
from modules.transforms.feature_liftings.feature_liftings import ProjectionSum
from modules.transforms.liftings.graph2cell.cycle_lifting import (
    CellCycleLifting,
)
from modules.transforms.liftings.graph2combinatorial.curve_lifting import (
    CurveLifting,
)
from modules.transforms.liftings.graph2combinatorial.ring_close_atoms_lifting import (
    CombinatorialRingCloseAtomsLifting,
)
from modules.transforms.liftings.graph2hypergraph.expander_graph_lifting import (
    ExpanderGraphLifting,
)
from modules.transforms.liftings.graph2hypergraph.forman_ricci_curvature_lifting import (
    HypergraphFormanRicciCurvatureLifting,
)
from modules.transforms.liftings.graph2hypergraph.kernel_lifting import (
    HypergraphKernelLifting,
)
from modules.transforms.liftings.graph2hypergraph.knn_lifting import (
    HypergraphKNNLifting,
)
from modules.transforms.liftings.graph2simplicial.clique_lifting import (
    SimplicialCliqueLifting,
)
<<<<<<< HEAD
from modules.transforms.liftings.graph2simplicial.eccentricity_lifting import (
    SimplicialEccentricityLifting,
)
from modules.transforms.liftings.graph2simplicial.graph_induced_lifting import (
    SimplicialGraphInducedLifting,
)
from modules.transforms.liftings.graph2simplicial.line_lifting import (
    SimplicialLineLifting,
)
from modules.transforms.liftings.graph2simplicial.vietoris_rips_lifting import (
    SimplicialVietorisRipsLifting,
)
from modules.transforms.liftings.pointcloud2hypergraph.mogmst_lifting import (
    MoGMSTLifting,
)
from modules.transforms.liftings.pointcloud2hypergraph.voronoi_lifting import (
    VoronoiLifting,
)
from modules.transforms.liftings.pointcloud2simplicial.alpha_complex_lifting import (
    AlphaComplexLifting,
)
from modules.transforms.liftings.pointcloud2simplicial.delaunay_lifting import (
    DelaunayLifting,
=======
from modules.transforms.liftings.hypergraph2combinatorial.universal_strict_lifting import (
    UniversalStrictLifting,
>>>>>>> e5f6f32d
)

TRANSFORMS = {
    # Graph -> Hypergraph
    "HypergraphKNNLifting": HypergraphKNNLifting,
    "HypergraphKernelLifting": HypergraphKernelLifting,
    "ExpanderGraphLifting": ExpanderGraphLifting,
    "HypergraphFormanRicciCurvatureLifting": HypergraphFormanRicciCurvatureLifting,
    # Graph -> Simplicial Complex
    "SimplicialCliqueLifting": SimplicialCliqueLifting,
    "SimplicialEccentricityLifting": SimplicialEccentricityLifting,
    "SimplicialGraphInducedLifting": SimplicialGraphInducedLifting,
    "SimplicialLineLifting": SimplicialLineLifting,
    "SimplicialVietorisRipsLifting": SimplicialVietorisRipsLifting,
    # Graph -> Cell Complex
    "CellCycleLifting": CellCycleLifting,
<<<<<<< HEAD
    # Graph -> Combinatorial Complex
    "CombinatorialRingCloseAtomsLifting": CombinatorialRingCloseAtomsLifting,
    "CurveLifting": CurveLifting,
    # Point Cloud -> Simplicial Complex,
    "AlphaComplexLifting": AlphaComplexLifting,
    # Point-cloud -> Simplicial Complex
    "DelaunayLifting": DelaunayLifting,
    # Pointcloud -> Hypergraph
    "VoronoiLifting": VoronoiLifting,
    "MoGMSTLifting": MoGMSTLifting,
=======
    # Hypergraph -> Combinatorial Complex
    "UniversalStrictLifting": UniversalStrictLifting,
>>>>>>> e5f6f32d
    # Feature Liftings
    "ProjectionSum": ProjectionSum,
    # Data Manipulations
    "Identity": IdentityTransform,
    "NodeDegrees": NodeDegrees,
    "OneHotDegreeFeatures": OneHotDegreeFeatures,
    "NodeFeaturesToFloat": NodeFeaturesToFloat,
    "KeepOnlyConnectedComponent": KeepOnlyConnectedComponent,
}


class DataTransform(torch_geometric.transforms.BaseTransform):
    """Abstract class that provides an interface to define a custom data lifting.

    Parameters
    ----------
    transform_name : str
        The name of the transform to be used.
    **kwargs : optional
        Additional arguments for the class.
    """

    def __init__(self, transform_name, **kwargs):
        super().__init__()

        kwargs["transform_name"] = transform_name
        self.parameters = kwargs

        self.transform = (
            TRANSFORMS[transform_name](**kwargs)
            if transform_name is not None
            else None
        )

    def forward(
        self, data: torch_geometric.data.Data
    ) -> torch_geometric.data.Data:
        """Forward pass of the lifting.

        Parameters
        ----------
        data : torch_geometric.data.Data
            The input data to be lifted.

        Returns
        -------
        transformed_data : torch_geometric.data.Data
            The lifted data.
        """
        return self.transform(data)


if __name__ == "__main__":
    _ = DataTransform()<|MERGE_RESOLUTION|>--- conflicted
+++ resolved
@@ -32,7 +32,6 @@
 from modules.transforms.liftings.graph2simplicial.clique_lifting import (
     SimplicialCliqueLifting,
 )
-<<<<<<< HEAD
 from modules.transforms.liftings.graph2simplicial.eccentricity_lifting import (
     SimplicialEccentricityLifting,
 )
@@ -45,6 +44,9 @@
 from modules.transforms.liftings.graph2simplicial.vietoris_rips_lifting import (
     SimplicialVietorisRipsLifting,
 )
+from modules.transforms.liftings.hypergraph2combinatorial.universal_strict_lifting import (
+    UniversalStrictLifting,
+)
 from modules.transforms.liftings.pointcloud2hypergraph.mogmst_lifting import (
     MoGMSTLifting,
 )
@@ -56,10 +58,6 @@
 )
 from modules.transforms.liftings.pointcloud2simplicial.delaunay_lifting import (
     DelaunayLifting,
-=======
-from modules.transforms.liftings.hypergraph2combinatorial.universal_strict_lifting import (
-    UniversalStrictLifting,
->>>>>>> e5f6f32d
 )
 
 TRANSFORMS = {
@@ -76,7 +74,6 @@
     "SimplicialVietorisRipsLifting": SimplicialVietorisRipsLifting,
     # Graph -> Cell Complex
     "CellCycleLifting": CellCycleLifting,
-<<<<<<< HEAD
     # Graph -> Combinatorial Complex
     "CombinatorialRingCloseAtomsLifting": CombinatorialRingCloseAtomsLifting,
     "CurveLifting": CurveLifting,
@@ -87,10 +84,8 @@
     # Pointcloud -> Hypergraph
     "VoronoiLifting": VoronoiLifting,
     "MoGMSTLifting": MoGMSTLifting,
-=======
     # Hypergraph -> Combinatorial Complex
     "UniversalStrictLifting": UniversalStrictLifting,
->>>>>>> e5f6f32d
     # Feature Liftings
     "ProjectionSum": ProjectionSum,
     # Data Manipulations
