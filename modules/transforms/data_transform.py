import torch_geometric

from modules.transforms.data_manipulations.manipulations import (
    IdentityTransform,
    KeepOnlyConnectedComponent,
    NodeDegrees,
    NodeFeaturesToFloat,
    OneHotDegreeFeatures,
)
from modules.transforms.feature_liftings.feature_liftings import ProjectionSum
from modules.transforms.liftings.graph2cell.cycle_lifting import (
    CellCycleLifting,
)
from modules.transforms.liftings.graph2combinatorial.curve_lifting import (
    CurveLifting,
)
from modules.transforms.liftings.graph2combinatorial.ring_close_atoms_lifting import (
    CombinatorialRingCloseAtomsLifting,
)
from modules.transforms.liftings.graph2combinatorial.sp_lifting import (
    SimplicialPathsLifting,
)
from modules.transforms.liftings.graph2hypergraph.expander_graph_lifting import (
    ExpanderGraphLifting,
)
from modules.transforms.liftings.graph2hypergraph.forman_ricci_curvature_lifting import (
    HypergraphFormanRicciCurvatureLifting,
)
from modules.transforms.liftings.graph2hypergraph.kernel_lifting import (
    HypergraphKernelLifting,
)
from modules.transforms.liftings.graph2hypergraph.knn_lifting import (
    HypergraphKNNLifting,
)
from modules.transforms.liftings.graph2hypergraph.mapper_lifting import (
    MapperLifting,
)
from modules.transforms.liftings.graph2hypergraph.modularity_maximization_lifting import (
    ModularityMaximizationLifting,
)
from modules.transforms.liftings.graph2simplicial.clique_lifting import (
    SimplicialCliqueLifting,
)
<<<<<<< HEAD
from modules.transforms.liftings.graph2simplicial.eccentricity_lifting import (
    SimplicialEccentricityLifting,
)
from modules.transforms.liftings.graph2simplicial.graph_induced_lifting import (
    SimplicialGraphInducedLifting,
)
from modules.transforms.liftings.graph2simplicial.line_lifting import (
    SimplicialLineLifting,
)
from modules.transforms.liftings.graph2simplicial.vietoris_rips_lifting import (
    SimplicialVietorisRipsLifting,
)
from modules.transforms.liftings.hypergraph2combinatorial.universal_strict_lifting import (
    UniversalStrictLifting,
)
from modules.transforms.liftings.hypergraph2simplicial.heat_lifting import (
    HypergraphHeatLifting,
)
from modules.transforms.liftings.pointcloud2hypergraph.mogmst_lifting import (
    MoGMSTLifting,
)
from modules.transforms.liftings.pointcloud2hypergraph.pointnet_lifting import (
    PointNetLifting,
)
from modules.transforms.liftings.pointcloud2hypergraph.voronoi_lifting import (
    VoronoiLifting,
)
from modules.transforms.liftings.pointcloud2simplicial.alpha_complex_lifting import (
    AlphaComplexLifting,
)
from modules.transforms.liftings.pointcloud2simplicial.delaunay_lifting import (
    DelaunayLifting,
=======
from modules.transforms.liftings.graph2simplicial.latentclique_lifting import (
    LatentCliqueLifting,
>>>>>>> 57e15459
)

TRANSFORMS = {
    # Graph -> Hypergraph
    "HypergraphKNNLifting": HypergraphKNNLifting,
    "HypergraphKernelLifting": HypergraphKernelLifting,
    "ExpanderGraphLifting": ExpanderGraphLifting,
    "HypergraphFormanRicciCurvatureLifting": HypergraphFormanRicciCurvatureLifting,
    "MapperLifting": MapperLifting,
    "ModularityMaximizationLifting": ModularityMaximizationLifting,
    # Graph -> Simplicial Complex
    "SimplicialCliqueLifting": SimplicialCliqueLifting,
<<<<<<< HEAD
    "SimplicialEccentricityLifting": SimplicialEccentricityLifting,
    "SimplicialGraphInducedLifting": SimplicialGraphInducedLifting,
    "SimplicialLineLifting": SimplicialLineLifting,
    "SimplicialVietorisRipsLifting": SimplicialVietorisRipsLifting,
=======
    "LatentCliqueLifting": LatentCliqueLifting,
>>>>>>> 57e15459
    # Graph -> Cell Complex
    "CellCycleLifting": CellCycleLifting,
    # Graph -> Combinatorial Complex
    "CombinatorialRingCloseAtomsLifting": CombinatorialRingCloseAtomsLifting,
    "CurveLifting": CurveLifting,
    "SimplicialPathsLifting": SimplicialPathsLifting,
    # Point Cloud -> Simplicial Complex,
    "AlphaComplexLifting": AlphaComplexLifting,
    # Point-cloud -> Simplicial Complex
    "DelaunayLifting": DelaunayLifting,
    # Pointcloud -> Hypergraph
    "VoronoiLifting": VoronoiLifting,
    "MoGMSTLifting": MoGMSTLifting,
    "PointNetLifting": PointNetLifting,
    # Hypergraph -> Combinatorial Complex
    "UniversalStrictLifting": UniversalStrictLifting,
    # Hypergraph -> Simplicial Complex
    "HypergraphHeatLifting": HypergraphHeatLifting,
    # Feature Liftings
    "ProjectionSum": ProjectionSum,
    # Data Manipulations
    "Identity": IdentityTransform,
    "NodeDegrees": NodeDegrees,
    "OneHotDegreeFeatures": OneHotDegreeFeatures,
    "NodeFeaturesToFloat": NodeFeaturesToFloat,
    "KeepOnlyConnectedComponent": KeepOnlyConnectedComponent,
}


class DataTransform(torch_geometric.transforms.BaseTransform):
    """Abstract class that provides an interface to define a custom data lifting.

    Parameters
    ----------
    transform_name : str
        The name of the transform to be used.
    **kwargs : optional
        Additional arguments for the class.
    """

    def __init__(self, transform_name, **kwargs):
        super().__init__()

        kwargs["transform_name"] = transform_name
        self.parameters = kwargs

        self.transform = (
            TRANSFORMS[transform_name](**kwargs)
            if transform_name is not None
            else None
        )

    def forward(
        self, data: torch_geometric.data.Data
    ) -> torch_geometric.data.Data:
        """Forward pass of the lifting.

        Parameters
        ----------
        data : torch_geometric.data.Data
            The input data to be lifted.

        Returns
        -------
        transformed_data : torch_geometric.data.Data
            The lifted data.
        """
        return self.transform(data)


if __name__ == "__main__":
    _ = DataTransform()<|MERGE_RESOLUTION|>--- conflicted
+++ resolved
@@ -41,12 +41,14 @@
 from modules.transforms.liftings.graph2simplicial.clique_lifting import (
     SimplicialCliqueLifting,
 )
-<<<<<<< HEAD
 from modules.transforms.liftings.graph2simplicial.eccentricity_lifting import (
     SimplicialEccentricityLifting,
 )
 from modules.transforms.liftings.graph2simplicial.graph_induced_lifting import (
     SimplicialGraphInducedLifting,
+)
+from modules.transforms.liftings.graph2simplicial.latentclique_lifting import (
+    LatentCliqueLifting,
 )
 from modules.transforms.liftings.graph2simplicial.line_lifting import (
     SimplicialLineLifting,
@@ -74,10 +76,6 @@
 )
 from modules.transforms.liftings.pointcloud2simplicial.delaunay_lifting import (
     DelaunayLifting,
-=======
-from modules.transforms.liftings.graph2simplicial.latentclique_lifting import (
-    LatentCliqueLifting,
->>>>>>> 57e15459
 )
 
 TRANSFORMS = {
@@ -90,14 +88,11 @@
     "ModularityMaximizationLifting": ModularityMaximizationLifting,
     # Graph -> Simplicial Complex
     "SimplicialCliqueLifting": SimplicialCliqueLifting,
-<<<<<<< HEAD
     "SimplicialEccentricityLifting": SimplicialEccentricityLifting,
     "SimplicialGraphInducedLifting": SimplicialGraphInducedLifting,
     "SimplicialLineLifting": SimplicialLineLifting,
     "SimplicialVietorisRipsLifting": SimplicialVietorisRipsLifting,
-=======
     "LatentCliqueLifting": LatentCliqueLifting,
->>>>>>> 57e15459
     # Graph -> Cell Complex
     "CellCycleLifting": CellCycleLifting,
     # Graph -> Combinatorial Complex
