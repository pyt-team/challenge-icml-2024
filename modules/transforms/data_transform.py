--- conflicted
+++ resolved
@@ -8,10 +8,8 @@
     OneHotDegreeFeatures,
 )
 from modules.transforms.feature_liftings.feature_liftings import ProjectionSum
-<<<<<<< HEAD
 from modules.transforms.liftings.graph2cell.cycle_lifting import CellCycleLifting
 from modules.transforms.liftings.graph2combinatorial.n_hop_lifting import NHopLifting
-=======
 from modules.transforms.liftings.graph2cell.cycle_lifting import (
     CellCycleLifting,
 )
@@ -21,7 +19,6 @@
 from modules.transforms.liftings.graph2hypergraph.expander_graph_lifting import (
     ExpanderGraphLifting,
 )
->>>>>>> d5d70632
 from modules.transforms.liftings.graph2hypergraph.knn_lifting import (
     HypergraphKNNLifting,
 )
@@ -55,17 +52,13 @@
     "SimplicialGraphInducedLifting": SimplicialGraphInducedLifting,
     # Graph -> Cell Complex
     "CellCycleLifting": CellCycleLifting,
-<<<<<<< HEAD
-    # Graph -> Combinatorial Complex
-    "NHopLifting": NHopLifting,
-=======
     # Point Cloud -> Simplicial Complex,
     "AlphaComplexLifting": AlphaComplexLifting,
     # Point-cloud -> Simplicial Complex
     "DelaunayLifting": DelaunayLifting,
     # Graph -> Combinatorial Complex
     "CombinatorialRingCloseAtomsLifting": CombinatorialRingCloseAtomsLifting,
->>>>>>> d5d70632
+    "NHopLifting": NHopLifting,
     # Feature Liftings
     "ProjectionSum": ProjectionSum,
     # Data Manipulations
