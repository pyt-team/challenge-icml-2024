--- conflicted
+++ resolved
@@ -18,24 +18,19 @@
 from modules.data.utils.utils import (
     load_8_vertex_cubic_graphs,
     load_cell_complex_dataset,
-<<<<<<< HEAD
+    load_contact_primary_school,
     load_gudhi_dataset,
     load_hypergraph_pickle_dataset,
     load_manual_graph,
     load_manual_hypergraph,
+    load_manual_hypergraph_2,
     load_manual_mol,
     load_manual_points,
     load_point_cloud,
     load_pointcloud_dataset,
     load_random_points,
     load_random_shape_point_cloud,
-=======
-    load_contact_primary_school,
-    load_hypergraph_pickle_dataset,
-    load_manual_graph,
-    load_manual_hypergraph,
     load_senate_committee,
->>>>>>> 94d8593c
     load_simplicial_dataset,
 )
 
@@ -254,20 +249,24 @@
         torch_geometric.data.Dataset
             torch_geometric.data.Dataset object containing the loaded data.
         """
-<<<<<<< HEAD
         # Manual hypergraph
+        root_folder = rootutils.find_root()
+        root_data_dir = os.path.join(root_folder, self.parameters["data_dir"])
+        self.data_dir = os.path.join(
+            root_data_dir, self.parameters["data_name"]
+        )
         if self.parameters.data_name in ["manual"]:
-            root_folder = rootutils.find_root()
-            root_data_dir = os.path.join(
-                root_folder, self.parameters["data_dir"]
-            )
-            self.data_dir = os.path.join(
-                root_data_dir, self.parameters["data_name"]
-            )
-
             data = load_manual_hypergraph()
             return CustomDataset([data], self.parameters.data_dir)
-
+        if self.parameters.data_name in ["ContactPrimarySchool"]:
+            data = load_contact_primary_school(self.parameters, self.data_dir)
+            return CustomDataset([data], self.data_dir)
+        if self.parameters.data_name in ["senate_committee"]:
+            data = load_senate_committee(self.parameters, self.data_dir)
+            return CustomDataset([data], self.data_dir)
+        if self.parameters.data_name in ["manual_hg"]:
+            data = load_manual_hypergraph_2(self.parameters)
+            return CustomDataset([data], self.data_dir)
         return load_hypergraph_pickle_dataset(self.parameters)
 
 
@@ -360,23 +359,4 @@
                 f"Dataset {self.parameters.data_name} not implemented"
             )
 
-        return CustomDataset([data], self.data_dir)
-=======
-        ## Define the path to the data directory
-        root_folder = rootutils.find_root()
-        root_data_dir = os.path.join(root_folder, self.parameters["data_dir"])
-
-        self.data_dir = os.path.join(root_data_dir, self.parameters["data_name"])
-        if self.parameters.data_name in ["ContactPrimarySchool"]:
-            data = load_contact_primary_school(self.parameters, self.data_dir)
-            dataset = CustomDataset([data], self.data_dir)
-        elif self.parameters.data_name in ["senate_committee"]:
-            data = load_senate_committee(self.parameters, self.data_dir)
-            dataset = CustomDataset([data], self.data_dir)
-        elif self.parameters.data_name in ["manual_hg"]:
-            data = load_manual_hypergraph(self.parameters)
-            dataset = CustomDataset([data], self.data_dir)
-        else:
-            dataset = load_hypergraph_pickle_dataset(self.parameters)
-        return dataset
->>>>>>> 94d8593c
+        return CustomDataset([data], self.data_dir)