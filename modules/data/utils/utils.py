import hashlib
<<<<<<< HEAD
import os
import os.path as osp
import pickle
from collections.abc import Callable
from urllib.request import urlretrieve
=======
import itertools as it
import os.path as osp
import pickle
import tempfile
import zipfile
>>>>>>> 94d8593c

import networkx as nx
import numpy as np
import omegaconf
import rootutils
import toponetx.datasets.graph as graph
import torch
import torch_geometric
<<<<<<< HEAD
import torch_geometric.data
import torch_geometric.transforms as T
from gudhi.datasets.generators import points
from gudhi.datasets.remote import (
    fetch_bunny,
    fetch_daily_activities,
    fetch_spiral_2d,
)
from topomodelx.utils.sparse import from_sparse
from torch_geometric.data import Data
from torch_geometric.datasets import GeometricShapes
from torch_sparse import coalesce
=======
import torch_sparse
from topomodelx.utils.sparse import from_sparse
from torch_geometric.data import Data
from torch_sparse import SparseTensor, coalesce
>>>>>>> 94d8593c

rootutils.setup_root("./", indicator=".project-root", pythonpath=True)


def get_ccc_connectivity(complex, max_rank):
    r"""

    Parameters
    ----------
    complex : topnetx.CombinatorialComplex, topnetx.SimplicialComplex
        Combinatorial Complex complex.
    max_rank : int
        Maximum rank of the complex.

    Returns
    -------
    dict
        Dictionary containing the connectivity matrices.
    """
    practical_shape = list(
        np.pad(list(complex.shape), (0, max_rank + 1 - len(complex.shape)))
    )

    connectivity = {}
    # compute incidence matrices
    for rank_idx in range(1, max_rank + 1):
        matrix = complex.incidence_matrix(rank=rank_idx - 1, to_rank=rank_idx)
        connectivity[f"incidence_{rank_idx}"] = from_sparse(matrix)

    # compute adjacent matrices
    for rank_idx in range(max_rank + 1):
        matrix = complex.adjacency_matrix(rank_idx, rank_idx + 1)
        connectivity[f"adjacency_{rank_idx}"] = from_sparse(matrix)

    for rank_idx in range(1, max_rank + 1):
        matrix = complex.laplacian_matrix(rank_idx)
        connectivity[f"laplacian_{rank_idx}"] = matrix

    connectivity["shape"] = practical_shape

    return connectivity


def get_complex_connectivity(complex, max_rank, signed=False):
    r"""Gets the connectivity matrices for the complex.

    Parameters
    ----------
    complex : topnetx.CellComplex, topnetx.SimplicialComplex
        Cell complex.
    max_rank : int
        Maximum rank of the complex.
    signed : bool
        If True, returns signed connectivity matrices.

    Returns
    -------
    dict
        Dictionary containing the connectivity matrices.
    """
    practical_shape = list(
        np.pad(list(complex.shape), (0, max_rank + 1 - len(complex.shape)))
    )
    connectivity = {}
    for rank_idx in range(max_rank + 1):
        for connectivity_info in [
            "incidence",
            "down_laplacian",
            "up_laplacian",
            "adjacency",
            "hodge_laplacian",
        ]:
            try:
                connectivity[f"{connectivity_info}_{rank_idx}"] = from_sparse(
                    getattr(complex, f"{connectivity_info}_matrix")(
                        rank=rank_idx, signed=signed
                    )
                )
            except ValueError:  # noqa: PERF203
                if connectivity_info == "incidence":
<<<<<<< HEAD
                    connectivity[f"{connectivity_info}_{rank_idx}"] = (
                        generate_zero_sparse_connectivity(
                            m=practical_shape[rank_idx - 1],
                            n=practical_shape[rank_idx],
                        )
                    )
                else:
                    connectivity[f"{connectivity_info}_{rank_idx}"] = (
                        generate_zero_sparse_connectivity(
                            m=practical_shape[rank_idx],
                            n=practical_shape[rank_idx],
                        )
=======
                    connectivity[
                        f"{connectivity_info}_{rank_idx}"
                    ] = generate_zero_sparse_connectivity(
                        m=practical_shape[rank_idx - 1], n=practical_shape[rank_idx]
                    )
                else:
                    connectivity[
                        f"{connectivity_info}_{rank_idx}"
                    ] = generate_zero_sparse_connectivity(
                        m=practical_shape[rank_idx], n=practical_shape[rank_idx]
>>>>>>> 94d8593c
                    )
    connectivity["shape"] = practical_shape
    return connectivity


def get_combinatorial_complex_connectivity(complex, max_rank=None):
    r"""Gets the connectivity matrices for the combinatorial complex.

    Parameters
    ----------
    complex : topnetx.CombinatorialComplex
        Combinatorial complex.
    max_rank : int
        Maximum rank of the complex.

    Returns
    -------
    dict
        Dictionary containing the connectivity matrices.
    """
    if max_rank is None:
        max_rank = complex.dim
    practical_shape = list(
        np.pad(list(complex.shape), (0, max_rank + 1 - len(complex.shape)))
    )

    connectivity = {}

    for rank_idx in range(max_rank + 1):
        if rank_idx > 0:
            try:
                connectivity[f"incidence_{rank_idx}"] = from_sparse(
                    complex.incidence_matrix(
                        rank=rank_idx - 1, to_rank=rank_idx
                    )
                )
            except ValueError:
                connectivity[f"incidence_{rank_idx}"] = (
                    generate_zero_sparse_connectivity(
                        m=practical_shape[rank_idx],
                        n=practical_shape[rank_idx],
                    )
                )

        try:
            connectivity[f"adjacency_{rank_idx}"] = from_sparse(
                complex.adjacency_matrix(rank=rank_idx, via_rank=rank_idx + 1)
            )
        except ValueError:
            connectivity[f"adjacency_{rank_idx}"] = (
                generate_zero_sparse_connectivity(
                    m=practical_shape[rank_idx], n=practical_shape[rank_idx]
                )
            )

        connectivity["shape"] = practical_shape

    return connectivity


def generate_zero_sparse_connectivity(m, n):
    r"""Generates a zero sparse connectivity matrix.

    Parameters
    ----------
    m : int
        Number of rows.
    n : int
        Number of columns.

    Returns
    -------
    torch.sparse_coo_tensor
        Zero sparse connectivity matrix.
    """
    return torch.sparse_coo_tensor((m, n)).coalesce()


def load_random_shape_point_cloud(seed=None, num_points=64, num_classes=2):
    """Create a toy point cloud dataset"""
    rng = np.random.default_rng(seed)
    dataset = GeometricShapes(root="data/GeometricShapes")
    dataset.transform = T.SamplePoints(num=num_points)
    data = dataset[rng.integers(40)]
    data.y = rng.integers(num_classes, size=num_points)
    data.x = torch.tensor(
        rng.integers(2, size=(num_points, 1)), dtype=torch.float
    )
    return data


def load_cell_complex_dataset(cfg):
    r"""Loads cell complex datasets."""


def load_simplicial_dataset(cfg):
    r"""Loads simplicial datasets.

    Parameters
    ----------
    cfg : DictConfig
        Configuration parameters.

    Returns
    -------
    torch_geometric.data.Data
        Simplicial dataset.
    """
    if cfg["data_name"] == "KarateClub":
        data = graph.karate_club(complex_type="simplicial", feat_dim=2)
        max_rank = data.dim
        features = {}
        dict_feat_equivalence = {
            0: "node_feat",
            1: "edge_feat",
            2: "face_feat",
            3: "tetrahedron_feat",
        }
        for rank_idx in range(max_rank + 1):
            try:
                features[f"x_{rank_idx}"] = torch.tensor(
                    np.stack(
                        list(
                            data.get_simplex_attributes(
                                dict_feat_equivalence[rank_idx]
                            ).values()
                        )
                    )
                )
            except ValueError:  # noqa: PERF203
                features[f"x_{rank_idx}"] = torch.tensor(
                    np.zeros((data.shape[rank_idx], 0))
                )
        features["y"] = torch.tensor(
            [
                1,
                1,
                1,
                1,
                1,
                1,
                1,
                1,
                1,
                0,
                1,
                1,
                1,
                1,
                0,
                0,
                1,
                1,
                0,
                1,
                0,
                1,
                0,
                0,
                0,
                0,
                0,
                0,
                0,
                0,
                0,
                0,
                0,
                0,
            ]
        )
        # features['num_nodes'] = data.shape[0]
        features["x"] = features["x_0"]
        connectivity = get_complex_connectivity(data, max_rank)
        data = torch_geometric.data.Data(**connectivity, **features)

        # Project node-level features to edge-level (WHY DO WE NEED IT, data already has x_1)
        data.x_1 = data.x_1 + torch.mm(data.incidence_1.to_dense().T, data.x_0)

        return torch_geometric.transforms.random_node_split.RandomNodeSplit(
            num_val=4, num_test=4
        )(data)

    if cfg["data_name"] == "wall_shear_stress":
        path_to_data_dir = osp.join(rootutils.find_root(), cfg["data_dir"])
        path_to_npz = osp.join(path_to_data_dir, f"{cfg['data_name']}.npz")

        # Download data
        if not osp.exists(path_to_npz):
            os.makedirs(path_to_data_dir, exist_ok=True)
            urlretrieve(
                "https://surfdrive.surf.nl/files/index.php/s/6h2MLfnxvQJLx1W/download",
                path_to_npz,
            )

        # Load data
        npz = np.load(path_to_npz)

        data = Data(**{key: torch.from_numpy(npz[key]) for key in npz.files})

        # Node attributes (geodesic distance to artery inlet)
        data.x = data.x.view(-1, 1)
        # data.x_0 = data.x

        # Face attributes (surface normal) (should this be "x_2"?)
        data.x_1 = torch.nn.functional.normalize(
            torch.cross(
                data.pos[data.face[1]] - data.pos[data.face[0]],
                data.pos[data.face[2]] - data.pos[data.face[0]],
                dim=1,
            )
        )

        # Incidence from nodes to faces (should this be "incidence_2"?)
        # Tried using TopoNetX for this but it crashed the Jupyter notebook
        num_face = data.face.size(1)
        data.incidence_1 = torch.sparse_coo_tensor(
            torch.stack(
                (
                    data.face.T.reshape(-1),
                    torch.arange(num_face).expand((3, -1)).T.reshape(-1),
                )
            ),
            torch.ones(3 * num_face),
        )

        # Up- and down-Laplacian, etc. should be computed here

        return data

    return NotImplementedError


def load_hypergraph_pickle_dataset(cfg):
    r"""Loads hypergraph datasets from pickle files.

    Parameters
    ----------
    cfg : DictConfig
        Configuration parameters.

    Returns
    -------
    torch_geometric.data.Data
        Hypergraph dataset.
    """
    data_dir = cfg["data_dir"]
    print(f"Loading {cfg['data_domain']} dataset name: {cfg['data_name']}")

    # Load node features:

    with open(osp.join(data_dir, "features.pickle"), "rb") as f:
        features = pickle.load(f)
        features = features.todense()

    # Load node labels:
    with open(osp.join(data_dir, "labels.pickle"), "rb") as f:
        labels = pickle.load(f)

    num_nodes, feature_dim = features.shape
    assert num_nodes == len(labels)
    print(f"number of nodes:{num_nodes}, feature dimension: {feature_dim}")

    features = torch.FloatTensor(features)
    labels = torch.LongTensor(labels)

    # Load hypergraph.
    with open(osp.join(data_dir, "hypergraph.pickle"), "rb") as f:
        # Hypergraph in hyperGCN is in the form of a dictionary.
        # { hyperedge: [list of nodes in the he], ...}
        hypergraph = pickle.load(f)

    print(f"number of hyperedges: {len(hypergraph)}")

    node_list = []
    edge_list = []

    for edge_idx, cur_he in enumerate(hypergraph.values()):
        cur_size = len(cur_he)
        node_list.extend(cur_he)
        edge_list.extend([edge_idx] * cur_size)

    # check that every node is in some hyperedge
    if len(np.unique(node_list)) != num_nodes:
        # add self hyperedges to isolated nodes
        isolated_nodes = np.setdiff1d(
            np.arange(num_nodes), np.unique(node_list)
        )

        for node in isolated_nodes:
            node_list += [node]
            edge_list += [edge_idx]
            edge_idx += 1
            hypergraph[f"Unique_additonal_he_{edge_idx}"] = [node]

    edge_index = np.array([node_list, edge_list], dtype=int)
    edge_index = torch.LongTensor(edge_index)

    data = Data(
        x=features,
        x_0=features,
        edge_index=edge_index,
        incidence_hyperedges=edge_index,
        y=labels,
    )

    # data.coalesce()
    # There might be errors if edge_index.max() != num_nodes.
    # used user function to override the default function.
    # the following will also sort the edge_index and remove duplicates.
    total_num_node_id_he_id = edge_index.max() + 1
    data.edge_index, data.edge_attr = coalesce(
        data.edge_index, None, total_num_node_id_he_id, total_num_node_id_he_id
    )

    n_x = num_nodes
    num_class = len(np.unique(labels.numpy()))

    # Add parameters to attribute
    data.n_x = n_x
    data.num_hyperedges = len(hypergraph)
    data.num_class = num_class

    data.incidence_hyperedges = torch.sparse_coo_tensor(
        data.edge_index,
        values=torch.ones(data.edge_index.shape[1]),
        size=(data.num_nodes, data.num_hyperedges),
    )

    # Print some info
    print("Final num_hyperedges", data.num_hyperedges)
    print("Final num_nodes", data.num_nodes)
    print("Final num_class", data.num_class)

    return data


def load_point_cloud(
    num_classes: int = 2, num_samples: int = 18, seed: int = 42
):
    """Create a toy point cloud dataset"""
    rng = np.random.default_rng(seed)

    points = torch.tensor(rng.random((num_samples, 2)), dtype=torch.float)
    classes = torch.tensor(
        rng.integers(num_classes, size=num_samples), dtype=torch.long
    )
    features = torch.tensor(
        rng.integers(3, size=(num_samples, 1)), dtype=torch.float
    )

    return torch_geometric.data.Data(x=features, y=classes, pos=points)


def load_manual_graph():
    """Create a manual graph for testing purposes."""
    # Define the vertices (just 8 vertices)
    vertices = [i for i in range(8)]
    y = [0, 1, 1, 1, 0, 0, 0, 0]
    # Define the edges
    edges = [
        [0, 1],
        [0, 2],
        [0, 4],
        [1, 2],
        [2, 3],
        [5, 2],
        [5, 6],
        [6, 3],
        [5, 7],
        [2, 7],
        [0, 7],
    ]

    # Define the tetrahedrons
    tetrahedrons = [[0, 1, 2, 4]]

    # Add tetrahedrons
    for tetrahedron in tetrahedrons:
        for i in range(len(tetrahedron)):
            for j in range(i + 1, len(tetrahedron)):
                edges.append([tetrahedron[i], tetrahedron[j]])  # noqa: PERF401

    # Create a graph
    G = nx.Graph()

    # Add vertices
    G.add_nodes_from(vertices)

    # Add edges
    G.add_edges_from(edges)
    edge_list = torch.Tensor(list(G.edges())).T.long()
    edge_list = torch_geometric.utils.to_undirected(edge_list)

    # Generate feature from 0 to 9
    x = torch.tensor([1, 5, 10, 50, 100, 500, 1000, 5000]).unsqueeze(1).float()

    return torch_geometric.data.Data(
        x=x,
        edge_index=edge_list,
        num_nodes=len(vertices),
        y=torch.tensor(y),
    )


<<<<<<< HEAD
def load_k4_graph() -> torch_geometric.data.Data:
    """K_4 is a complete graph with 4 vertices."""
    vertices = [i for i in range(4)]
    y = [0, 1, 1, 1]
    edges = [
        [0, 1],
        [0, 2],
        [0, 3],
        [1, 2],
        [1, 3],
        [2, 3],
    ]
    G = nx.Graph()
    G.add_nodes_from(vertices)
    G.add_edges_from(edges)
    G.to_undirected()
    edge_list = torch.Tensor(list(G.edges())).T.long()
    x = torch.tensor([1, 5, 10, 50]).unsqueeze(1).float()
    return torch_geometric.data.Data(
        x=x, edge_index=edge_list, num_nodes=len(vertices), y=torch.tensor(y)
    )


def load_double_house_graph() -> torch_geometric.data.Data:
    """Double house graph is a featured graph in Geiger et al."""
    vertices = [i for i in range(8)]
    y = [0, 1, 1, 1, 0, 0, 0, 0]
    edges = [
        [0, 1],
        [0, 2],
        [0, 7],
        [1, 2],
        [1, 3],
        [2, 4],
        [3, 5],
        [3, 4],
        [4, 6],
        [5, 6],
        [5, 7],
        [6, 7],
    ]
    G = nx.Graph()
    G.add_nodes_from(vertices)
    G.add_edges_from([[v1, v2] for (v1, v2) in edges])
    G.to_undirected()
    edge_list = torch.Tensor(list(G.edges())).T.long()
    x = torch.tensor([1, 5, 10, 50, 100, 500, 1000, 5000]).unsqueeze(1).float()
    return torch_geometric.data.Data(
        x=x, edge_index=edge_list, num_nodes=len(vertices), y=torch.tensor(y)
    )


def load_8_vertex_cubic_graphs() -> list[torch_geometric.data.Data]:
    """Downloaded from https://mathrepo.mis.mpg.de/GraphCurveMatroids/"""
    # fmt: off
    edgesets = [
        [{1, 2}, {1, 3}, {1, 4}, {2, 3}, {2, 4}, {3, 5}, {4, 6}, {5, 7}, {5, 8}, {6, 7}, {6, 8}, {7, 8}],
        [{1, 2}, {1, 3}, {1, 4}, {2, 3}, {2, 5}, {3, 6}, {4, 5}, {4, 7}, {5, 8}, {6, 7}, {6, 8}, {7, 8}],
        [{1, 2}, {1, 3}, {1, 4}, {2, 3}, {2, 5}, {3, 6}, {4, 7}, {4, 8}, {5, 7}, {5, 8}, {6, 7}, {6, 8}],
        [{1, 2}, {1, 3}, {1, 4}, {2, 5}, {2, 6}, {3, 5}, {3, 7}, {4, 6}, {4, 7}, {5, 8}, {6, 8}, {7, 8}],
        [{1, 2}, {1, 3}, {1, 4}, {2, 5}, {2, 6}, {3, 5}, {3, 7}, {4, 6}, {4, 8}, {5, 8}, {6, 7}, {7, 8}],
    ]
    # fmt: on

    list_data = []
    for i, edgeset in enumerate(edgesets):
        n = 8 if i < 5 else 10
        vertices = [i for i in range(n)]
        x = (
            torch.tensor([1, 5, 10, 50, 100, 500, 1000, 5000])
            .unsqueeze(1)
            .float()
            if i < 5
            else torch.tensor(
                [1, 5, 10, 50, 100, 500, 1000, 5000, 10000, 50000]
            )
            .unsqueeze(1)
            .float()
        )
        y = (
            torch.tensor([0, 1, 1, 1, 0, 0, 0, 0])
            if i < 5
            else torch.tensor([0, 1, 1, 1, 0, 0, 0, 0, 1, 1])
        )
        edgeset = [[v1 - 1, v2 - 1] for (v1, v2) in edgeset]
        G = nx.Graph()
        G.add_nodes_from(vertices)
        # offset by 1, since the graphs presented start at 1.
        G.add_edges_from(edgeset)
        G.to_undirected()
        edge_list = torch.Tensor(list(G.edges())).T.long()

        data = torch_geometric.data.Data(
            x=x, edge_index=edge_list, num_nodes=n, y=y
        )

        list_data.append(data)
    return list_data


def load_manual_mol():
    """Create a manual graph for testing the ring implementation.
    Actually is the 471 molecule of QM9 dataset."""
    # Define the vertices
    vertices = [i for i in range(12)]
    y = torch.tensor(
        [
            [
                2.2569e00,
                4.5920e01,
                -6.3076e00,
                1.9211e00,
                8.2287e00,
                4.6414e02,
                2.6121e00,
                -8.3351e03,
                -8.3349e03,
                -8.3349e03,
                -8.3359e03,
                2.0187e01,
                -4.8740e01,
                -4.9057e01,
                -4.9339e01,
                -4.5375e01,
                6.5000e00,
                3.8560e00,
                3.0122e00,
            ]
        ]
    )

    # Define the edges
    edges = [
        [0, 1],
        [0, 6],
        [1, 0],
        [1, 2],
        [1, 3],
        [1, 5],
        [2, 1],
        [2, 3],
        [2, 7],
        [2, 8],
        [3, 1],
        [3, 2],
        [3, 4],
        [3, 9],
        [4, 3],
        [4, 5],
        [5, 1],
        [5, 4],
        [5, 10],
        [5, 11],
        [6, 0],
        [7, 2],
        [8, 2],
        [9, 3],
        [10, 5],
        [11, 5],
    ]

    # Add smile
    smiles = "[H]O[C@@]12C([H])([H])O[C@]1([H])C2([H])[H]"

    # # Create a graph
    # G = nx.Graph()

    # # Add vertices
    # G.add_nodes_from(vertices)

    # # Add edges
    # G.add_edges_from(edges)

    # G.to_undirected()
    # edge_list = torch.Tensor(list(G.edges())).T.long()

    x = [
        [0.0, 0.0, 0.0, 1.0, 0.0, 8.0, 0.0, 0.0, 0.0, 0.0, 1.0],
        [0.0, 1.0, 0.0, 0.0, 0.0, 6.0, 0.0, 0.0, 0.0, 0.0, 0.0],
        [0.0, 1.0, 0.0, 0.0, 0.0, 6.0, 0.0, 0.0, 0.0, 0.0, 2.0],
        [0.0, 1.0, 0.0, 0.0, 0.0, 6.0, 0.0, 0.0, 0.0, 0.0, 1.0],
        [0.0, 0.0, 0.0, 1.0, 0.0, 8.0, 0.0, 0.0, 0.0, 0.0, 0.0],
        [0.0, 1.0, 0.0, 0.0, 0.0, 6.0, 0.0, 0.0, 0.0, 0.0, 2.0],
        [1.0, 0.0, 0.0, 0.0, 0.0, 1.0, 0.0, 0.0, 0.0, 0.0, 0.0],
        [1.0, 0.0, 0.0, 0.0, 0.0, 1.0, 0.0, 0.0, 0.0, 0.0, 0.0],
        [1.0, 0.0, 0.0, 0.0, 0.0, 1.0, 0.0, 0.0, 0.0, 0.0, 0.0],
        [1.0, 0.0, 0.0, 0.0, 0.0, 1.0, 0.0, 0.0, 0.0, 0.0, 0.0],
        [1.0, 0.0, 0.0, 0.0, 0.0, 1.0, 0.0, 0.0, 0.0, 0.0, 0.0],
        [1.0, 0.0, 0.0, 0.0, 0.0, 1.0, 0.0, 0.0, 0.0, 0.0, 0.0],
    ]

    pos = torch.tensor(
        [
            [-0.0520, 1.4421, 0.0438],
            [-0.0146, 0.0641, 0.0278],
            [-0.2878, -0.7834, -1.1968],
            [-1.1365, -0.9394, 0.0399],
            [-0.4768, -1.7722, 0.9962],
            [0.6009, -0.8025, 1.1266],
            [0.6168, 1.7721, -0.5660],
            [-0.7693, -0.2348, -2.0014],
            [0.3816, -1.5834, -1.5029],
            [-2.2159, -0.8594, 0.0798],
            [1.5885, -1.2463, 0.9538],
            [0.5680, -0.3171, 2.1084],
        ]
    )

    assert len(x) == len(vertices)
    assert len(pos) == len(vertices)

    return torch_geometric.data.Data(
        x=torch.tensor(x).float(),
        edge_index=torch.tensor(edges).T.long(),
        num_nodes=len(vertices),
        y=torch.tensor(y),
        smiles=smiles,
        pos=pos,
    )


def load_manual_hypergraph():
    """Create a manual hypergraph for testing purposes."""
    # Define the vertices (just 8 vertices)
    vertices = [i for i in range(8)]
    y = [0, 1, 1, 1, 0, 0, 0, 0]
    # Define the hyperedges
    hyperedges = [
        [0, 1, 2, 3],
        [4, 5, 6, 7],
        [0, 1, 2],
        [0, 1, 3],
        [0, 2, 3],
        [1, 2, 3],
        [0, 1],
        [0, 2],
        [0, 3],
        [1, 2],
        [1, 3],
        [2, 3],
        [3, 4],
        [4, 5],
        [4, 7],
        [5, 6],
        [6, 7],
    ]

    # Generate feature from 0 to 7
    x = torch.tensor([1, 5, 10, 50, 100, 500, 1000, 5000]).unsqueeze(1).float()
    labels = torch.tensor(y, dtype=torch.long)

    node_list = []
    edge_list = []

    for edge_idx, he in enumerate(hyperedges):
        cur_size = len(he)
        node_list += he
        edge_list += [edge_idx] * cur_size

    edge_index = np.array([node_list, edge_list], dtype=int)
    edge_index = torch.LongTensor(edge_index)

    incidence_hyperedges = torch.sparse_coo_tensor(
        edge_index,
        values=torch.ones(edge_index.shape[1]),
        size=(len(vertices), len(hyperedges)),
    )

    return Data(
        x=x,
        edge_index=edge_index,
        y=labels,
        incidence_hyperedges=incidence_hyperedges,
=======
def load_manual_hypergraph(cfg: dict):
    """Create a manual hypergraph for testing purposes."""
    rng = np.random.default_rng(1234)
    n, m = 12, 24
    hyperedges = set(
        [tuple(np.flatnonzero(rng.choice([0, 1], size=n))) for _ in range(m)]
    )
    hyperedges = [np.array(he) for he in hyperedges]
    R = torch.tensor(np.concatenate(hyperedges), dtype=torch.long)
    C = torch.tensor(
        np.repeat(np.arange(len(hyperedges)), [len(he) for he in hyperedges]),
        dtype=torch.long,
    )
    V = torch.tensor(np.ones(len(R)))
    incidence_hyperedges = torch_sparse.SparseTensor(row=R, col=C, value=V)
    incidence_hyperedges = incidence_hyperedges.coalesce().to_torch_sparse_coo_tensor()

    ## Bipartite graph repr.
    edges = np.array(
        list(it.chain(*[[(i, v) for v in he] for i, he in enumerate(hyperedges)]))
    )
    return Data(
        x=torch.empty((n, 0)),
        edge_index=torch.tensor(edges, dtype=torch.long),
        num_nodes=n,
        num_node_features=0,
        num_edges=len(hyperedges),
        incidence_hyperedges=incidence_hyperedges,
        max_dim=cfg.get("max_dim", 3),
    )


def load_contact_primary_school(cfg: dict, data_dir: str):
    import gdown

    url = "https://drive.google.com/uc?id=1H7PGDPvjCyxbogUqw17YgzMc_GHLjbZA"
    fn = tempfile.NamedTemporaryFile()
    gdown.download(url, fn.name, quiet=False)
    archive = zipfile.ZipFile(fn.name, "r")
    labels = archive.open(
        "contact-primary-school/node-labels-contact-primary-school.txt", "r"
    ).readlines()
    hyperedges = archive.open(
        "contact-primary-school/hyperedges-contact-primary-school.txt", "r"
    ).readlines()
    label_names = archive.open(
        "contact-primary-school/label-names-contact-primary-school.txt", "r"
    ).readlines()

    hyperedges = [
        list(map(int, he.decode().replace("\n", "").strip().split(",")))
        for he in hyperedges
    ]
    labels = np.array([int(b.decode().replace("\n", "").strip()) for b in labels])
    label_names = np.array([b.decode().replace("\n", "").strip() for b in label_names])

    # Based on: https://pytorch-geometric.readthedocs.io/en/latest/generated/torch_geometric.nn.conv.HypergraphConv.html
    HE_coo = torch.tensor(
        np.array(
            [
                np.concatenate(hyperedges),
                np.repeat(np.arange(len(hyperedges)), [len(he) for he in hyperedges]),
            ]
        )
    )

    incidence_hyperedges = (
        SparseTensor(
            row=HE_coo[0, :],
            col=HE_coo[1, :],
            value=torch.tensor(np.ones(HE_coo.shape[1])),
        )
        .coalesce()
        .to_torch_sparse_coo_tensor()
    )

    return Data(
        x=torch.empty((len(labels), 0)),
        edge_index=HE_coo,
        y=torch.LongTensor(labels),
        y_names=label_names,
        num_nodes=len(labels),
        num_node_features=0,
        num_edges=len(hyperedges),
        incidence_hyperedges=incidence_hyperedges,
        max_dim=cfg.get("max_dim", 1)
        # x_hyperedges=torch.tensor(np.empty(shape=(len(hyperedges), 0)))
    )


def load_senate_committee(cfg: dict, data_dir: str) -> torch_geometric.data.Data:
    import tempfile
    import zipfile

    import gdown

    url = "https://drive.google.com/uc?id=17ZRVwki_x_C_DlOAea5dPBO7Q4SRTRRw"
    fn = tempfile.NamedTemporaryFile()
    gdown.download(url, fn.name, quiet=False)
    archive = zipfile.ZipFile(fn.name, "r")
    labels = archive.open(
        "senate-committees/node-labels-senate-committees.txt", "r"
    ).readlines()
    hyperedges = archive.open(
        "senate-committees/hyperedges-senate-committees.txt", "r"
    ).readlines()
    label_names = archive.open(
        "senate-committees/node-names-senate-committees.txt", "r"
    ).readlines()

    hyperedges = [
        list(map(int, he.decode().replace("\n", "").strip().split(",")))
        for he in hyperedges
    ]
    labels = np.array([int(b.decode().replace("\n", "").strip()) for b in labels])
    label_names = np.array([b.decode().replace("\n", "").strip() for b in label_names])

    # Based on: https://pytorch-geometric.readthedocs.io/en/latest/generated/torch_geometric.nn.conv.HypergraphConv.html
    HE_coo = torch.tensor(
        np.array(
            [
                np.concatenate(hyperedges) - 1,
                np.repeat(np.arange(len(hyperedges)), [len(he) for he in hyperedges]),
            ]
        )
    )
    from torch_sparse import SparseTensor

    incidence_hyperedges = (
        SparseTensor(
            row=HE_coo[0, :],
            col=HE_coo[1, :],
            value=torch.tensor(np.ones(HE_coo.shape[1])),
        )
        .coalesce()
        .to_torch_sparse_coo_tensor()
    )

    return Data(
        x=torch.empty((len(labels), 0)),
        edge_index=HE_coo,
        y=torch.LongTensor(labels),
        y_names=label_names,
        num_nodes=len(labels),
        num_node_features=0,
        num_edges=len(hyperedges),
        incidence_hyperedges=incidence_hyperedges,
        max_dim=cfg.get("max_dim", 2)
        # x_hyperedges=torch.tensor(np.empty(shape=(len(hyperedges), 0)))
>>>>>>> 94d8593c
    )


def get_Planetoid_pyg(cfg):
    r"""Loads Planetoid graph datasets from torch_geometric.

    Parameters
    ----------
    cfg : DictConfig
        Configuration parameters.

    Returns
    -------
    torch_geometric.data.Data
        Graph dataset.
    """
    data_dir, data_name = cfg["data_dir"], cfg["data_name"]
    dataset = torch_geometric.datasets.Planetoid(data_dir, data_name)
    data = dataset.data
    data.num_nodes = data.x.shape[0]
    return data


def get_TUDataset_pyg(cfg):
    r"""Loads TU graph datasets from torch_geometric.

    Parameters
    ----------
    cfg : DictConfig
        Configuration parameters.

    Returns
    -------
    list
        List containing the graph dataset.
    """
    data_dir, data_name = cfg["data_dir"], cfg["data_name"]
    dataset = torch_geometric.datasets.TUDataset(root=data_dir, name=data_name)
    return [data for data in dataset]


def ensure_serializable(obj):
    r"""Ensures that the object is serializable.

    Parameters
    ----------
    obj : object
        Object to ensure serializability.

    Returns
    -------
    object
        Object that is serializable.
    """
    if isinstance(obj, dict):
        for key, value in obj.items():
            obj[key] = ensure_serializable(value)
        return obj
    elif isinstance(obj, list | tuple):  # noqa: RET505
        return [ensure_serializable(item) for item in obj]
    elif isinstance(obj, set):
        return {ensure_serializable(item) for item in obj}
    elif isinstance(obj, str | int | float | bool | type(None)):
        return obj
    elif isinstance(obj, omegaconf.dictconfig.DictConfig):
        return dict(obj)
    else:
        return None


def make_hash(o):
    r"""Makes a hash from a dictionary, list, tuple or set to any level, that
    contains only other hashable types (including any lists, tuples, sets, and
    dictionaries).

    Parameters
    ----------
    o : dict, list, tuple, set
        Object to hash.

    Returns
    -------
    int
        Hash of the object.
    """
    sha1 = hashlib.sha1()
    sha1.update(str.encode(str(o)))
    hash_as_hex = sha1.hexdigest()
    # Convert the hex back to int and restrict it to the relevant int range
    return int(hash_as_hex, 16) % 4294967295


def load_gudhi_dataset(
    cfg: omegaconf.DictConfig,
    feature_generator: Callable[[torch.Tensor], torch.Tensor] | None = None,
    target_generator: Callable[[torch.Tensor], torch.Tensor] | None = None,
) -> torch_geometric.data.Data:
    """Load a dataset from the gudhi.datasets module."""
    if not cfg.data_name.startswith("gudhi_"):
        raise ValueError(
            "This function should only be used with gudhi datasets"
        )

    gudhi_dataset_name = cfg.data_name.removeprefix("gudhi_")

    if gudhi_dataset_name == "sphere":
        points_data = points.sphere(
            n_samples=cfg["n_samples"],
            ambient_dim=cfg["ambient_dim"],
            sample=cfg["sample"],
        )
    elif gudhi_dataset_name == "torus":
        points_data = points.torus(
            n_samples=cfg["n_samples"], dim=cfg["dim"], sample=cfg["sample"]
        )
    elif gudhi_dataset_name == "bunny":
        file_path = osp.join(
            rootutils.find_root(), cfg["data_dir"], "bunny", "bunny.npy"
        )
        points_data = fetch_bunny(
            file_path=file_path,
            accept_license=cfg.get("accept_license", False),
        )
    elif gudhi_dataset_name == "spiral_2d":
        file_path = osp.join(
            rootutils.find_root(),
            cfg["data_dir"],
            "spiral_2d",
            "spiral_2d.npy",
        )
        points_data = fetch_spiral_2d(file_path=file_path)
    elif gudhi_dataset_name == "daily_activities":
        file_path = osp.join(
            rootutils.find_root(),
            cfg["data_dir"],
            "activities",
            "activities.npy",
        )
        data = fetch_daily_activities(file_path=file_path)
        points_data = data[:, :3]
    else:
        raise ValueError(f"Gudhi dataset {gudhi_dataset_name} not recognized.")

    pos = torch.tensor(points_data, dtype=torch.float)
    if feature_generator:
        x = feature_generator(pos)
        if x.shape[0] != pos.shape[0]:
            raise ValueError(
                "feature_generator must not change first dimension of points data."
            )
    else:
        x = None

    if target_generator:
        y = target_generator(pos)
        if y.shape[0] != pos.shape[0]:
            raise ValueError(
                "target_generator must not change first dimension of points data."
            )
    elif gudhi_dataset_name == "daily_activities":
        # Target is the activity type
        # 14. for 'cross_training', 18. for 'jumping', 13. for 'stepper', or 9. for 'walking'
        y = torch.tensor(data[:, 3:], dtype=torch.float)
    else:
        y = None

    return torch_geometric.data.Data(x=x, y=y, pos=pos, complex_dim=0)


def load_random_points(
    dim: int, num_classes: int, num_samples: int, seed: int = 42
) -> torch_geometric.data.Data:
    """Create a random point cloud dataset."""
    rng = np.random.default_rng(seed)

    points = torch.tensor(rng.random((num_samples, dim)), dtype=torch.float)
    classes = torch.tensor(
        rng.integers(num_classes, size=num_samples), dtype=torch.long
    )
    features = torch.tensor(
        rng.integers(2, size=(num_samples, 1)), dtype=torch.float
    )

    return torch_geometric.data.Data(
        x=features, y=classes, pos=points, complex_dim=0
    )


def load_manual_points():
    pos = torch.tensor(
        [
            [1.0, 1.0],
            [7.0, 0.0],
            [4.0, 6.0],
            [9.0, 6.0],
            [0.0, 14.0],
            [2.0, 19.0],
            [9.0, 17.0],
        ],
        dtype=torch.float,
    )
    x = torch.ones_like(pos, dtype=torch.float)
    y = torch.randint(0, 2, (pos.shape[0],), dtype=torch.float)
    return torch_geometric.data.Data(x=x, y=y, pos=pos, complex_dim=0)


def load_pointcloud_dataset(cfg):
    r"""Loads point cloud datasets.

    Parameters
    ----------
    cfg : DictConfig
        Configuration parameters.

    Returns
    -------
    torch_geometric.data.Data
        Point cloud dataset.
    """
    # Define the path to the data directory
    root_folder = rootutils.find_root()
    data_dir = osp.join(root_folder, cfg["data_dir"])

    if cfg["data_name"] == "random_pointcloud":
        num_points, dim = cfg["num_points"], cfg["dim"]
        pos = torch.rand((num_points, dim))
    elif cfg["data_name"] == "stanford_bunny":
        pos = fetch_bunny(
            file_path=osp.join(data_dir, "stanford_bunny.npy"),
            accept_license=False,
        )
        num_points = len(pos)
        pos = torch.tensor(pos)

    if cfg.pos_to_x:
        return torch_geometric.data.Data(
            x=pos, pos=pos, num_nodes=num_points, num_features=pos.size(1)
        )

    return torch_geometric.data.Data(
        pos=pos, num_nodes=num_points, num_features=0
    )


def load_manual_pointcloud(pos_to_x: bool = False):
    """Create a manual pointcloud for testing purposes."""
    # Define the positions
    pos = torch.tensor(
        [
            [0, 0, 0],
            [0, 0, 1],
            [0, 1, 0],
            [10, 0, 0],
            [10, 0, 1],
            [10, 1, 0],
            [10, 1, 1],
            [20, 0, 0],
            [20, 0, 1],
            [20, 1, 0],
            [20, 1, 1],
            [30, 0, 0],
        ]
    ).float()

    if pos_to_x:
        return torch_geometric.data.Data(
            x=pos, pos=pos, num_nodes=pos.size(0), num_features=pos.size(1)
        )

    return torch_geometric.data.Data(
        pos=pos, num_nodes=pos.size(0), num_features=0
    )<|MERGE_RESOLUTION|>--- conflicted
+++ resolved
@@ -1,17 +1,12 @@
 import hashlib
-<<<<<<< HEAD
+import itertools as it
 import os
-import os.path as osp
-import pickle
-from collections.abc import Callable
-from urllib.request import urlretrieve
-=======
-import itertools as it
 import os.path as osp
 import pickle
 import tempfile
 import zipfile
->>>>>>> 94d8593c
+from collections.abc import Callable
+from urllib.request import urlretrieve
 
 import networkx as nx
 import numpy as np
@@ -20,9 +15,9 @@
 import toponetx.datasets.graph as graph
 import torch
 import torch_geometric
-<<<<<<< HEAD
 import torch_geometric.data
 import torch_geometric.transforms as T
+import torch_sparse
 from gudhi.datasets.generators import points
 from gudhi.datasets.remote import (
     fetch_bunny,
@@ -32,13 +27,7 @@
 from topomodelx.utils.sparse import from_sparse
 from torch_geometric.data import Data
 from torch_geometric.datasets import GeometricShapes
-from torch_sparse import coalesce
-=======
-import torch_sparse
-from topomodelx.utils.sparse import from_sparse
-from torch_geometric.data import Data
 from torch_sparse import SparseTensor, coalesce
->>>>>>> 94d8593c
 
 rootutils.setup_root("./", indicator=".project-root", pythonpath=True)
 
@@ -119,7 +108,6 @@
                 )
             except ValueError:  # noqa: PERF203
                 if connectivity_info == "incidence":
-<<<<<<< HEAD
                     connectivity[f"{connectivity_info}_{rank_idx}"] = (
                         generate_zero_sparse_connectivity(
                             m=practical_shape[rank_idx - 1],
@@ -132,18 +120,6 @@
                             m=practical_shape[rank_idx],
                             n=practical_shape[rank_idx],
                         )
-=======
-                    connectivity[
-                        f"{connectivity_info}_{rank_idx}"
-                    ] = generate_zero_sparse_connectivity(
-                        m=practical_shape[rank_idx - 1], n=practical_shape[rank_idx]
-                    )
-                else:
-                    connectivity[
-                        f"{connectivity_info}_{rank_idx}"
-                    ] = generate_zero_sparse_connectivity(
-                        m=practical_shape[rank_idx], n=practical_shape[rank_idx]
->>>>>>> 94d8593c
                     )
     connectivity["shape"] = practical_shape
     return connectivity
@@ -549,7 +525,6 @@
     )
 
 
-<<<<<<< HEAD
 def load_k4_graph() -> torch_geometric.data.Data:
     """K_4 is a complete graph with 4 vertices."""
     vertices = [i for i in range(4)]
@@ -823,8 +798,10 @@
         edge_index=edge_index,
         y=labels,
         incidence_hyperedges=incidence_hyperedges,
-=======
-def load_manual_hypergraph(cfg: dict):
+    )
+
+
+def load_manual_hypergraph_2(cfg: dict):
     """Create a manual hypergraph for testing purposes."""
     rng = np.random.default_rng(1234)
     n, m = 12, 24
@@ -839,11 +816,17 @@
     )
     V = torch.tensor(np.ones(len(R)))
     incidence_hyperedges = torch_sparse.SparseTensor(row=R, col=C, value=V)
-    incidence_hyperedges = incidence_hyperedges.coalesce().to_torch_sparse_coo_tensor()
+    incidence_hyperedges = (
+        incidence_hyperedges.coalesce().to_torch_sparse_coo_tensor()
+    )
 
     ## Bipartite graph repr.
     edges = np.array(
-        list(it.chain(*[[(i, v) for v in he] for i, he in enumerate(hyperedges)]))
+        list(
+            it.chain(
+                *[[(i, v) for v in he] for i, he in enumerate(hyperedges)]
+            )
+        )
     )
     return Data(
         x=torch.empty((n, 0)),
@@ -877,15 +860,21 @@
         list(map(int, he.decode().replace("\n", "").strip().split(",")))
         for he in hyperedges
     ]
-    labels = np.array([int(b.decode().replace("\n", "").strip()) for b in labels])
-    label_names = np.array([b.decode().replace("\n", "").strip() for b in label_names])
+    labels = np.array(
+        [int(b.decode().replace("\n", "").strip()) for b in labels]
+    )
+    label_names = np.array(
+        [b.decode().replace("\n", "").strip() for b in label_names]
+    )
 
     # Based on: https://pytorch-geometric.readthedocs.io/en/latest/generated/torch_geometric.nn.conv.HypergraphConv.html
     HE_coo = torch.tensor(
         np.array(
             [
                 np.concatenate(hyperedges),
-                np.repeat(np.arange(len(hyperedges)), [len(he) for he in hyperedges]),
+                np.repeat(
+                    np.arange(len(hyperedges)), [len(he) for he in hyperedges]
+                ),
             ]
         )
     )
@@ -909,12 +898,14 @@
         num_node_features=0,
         num_edges=len(hyperedges),
         incidence_hyperedges=incidence_hyperedges,
-        max_dim=cfg.get("max_dim", 1)
+        max_dim=cfg.get("max_dim", 1),
         # x_hyperedges=torch.tensor(np.empty(shape=(len(hyperedges), 0)))
     )
 
 
-def load_senate_committee(cfg: dict, data_dir: str) -> torch_geometric.data.Data:
+def load_senate_committee(
+    cfg: dict, data_dir: str
+) -> torch_geometric.data.Data:
     import tempfile
     import zipfile
 
@@ -938,15 +929,21 @@
         list(map(int, he.decode().replace("\n", "").strip().split(",")))
         for he in hyperedges
     ]
-    labels = np.array([int(b.decode().replace("\n", "").strip()) for b in labels])
-    label_names = np.array([b.decode().replace("\n", "").strip() for b in label_names])
+    labels = np.array(
+        [int(b.decode().replace("\n", "").strip()) for b in labels]
+    )
+    label_names = np.array(
+        [b.decode().replace("\n", "").strip() for b in label_names]
+    )
 
     # Based on: https://pytorch-geometric.readthedocs.io/en/latest/generated/torch_geometric.nn.conv.HypergraphConv.html
     HE_coo = torch.tensor(
         np.array(
             [
                 np.concatenate(hyperedges) - 1,
-                np.repeat(np.arange(len(hyperedges)), [len(he) for he in hyperedges]),
+                np.repeat(
+                    np.arange(len(hyperedges)), [len(he) for he in hyperedges]
+                ),
             ]
         )
     )
@@ -971,9 +968,8 @@
         num_node_features=0,
         num_edges=len(hyperedges),
         incidence_hyperedges=incidence_hyperedges,
-        max_dim=cfg.get("max_dim", 2)
+        max_dim=cfg.get("max_dim", 2),
         # x_hyperedges=torch.tensor(np.empty(shape=(len(hyperedges), 0)))
->>>>>>> 94d8593c
     )
 
 
