--- conflicted
+++ resolved
@@ -102,7 +102,6 @@
                 )
             except ValueError:  # noqa: PERF203
                 if connectivity_info == "incidence":
-<<<<<<< HEAD
                     connectivity[f"{connectivity_info}_{rank_idx}"] = (
                         generate_zero_sparse_connectivity(
                             m=practical_shape[rank_idx - 1],
@@ -115,18 +114,6 @@
                             m=practical_shape[rank_idx],
                             n=practical_shape[rank_idx],
                         )
-=======
-                    connectivity[
-                        f"{connectivity_info}_{rank_idx}"
-                    ] = generate_zero_sparse_connectivity(
-                        m=practical_shape[rank_idx - 1], n=practical_shape[rank_idx]
-                    )
-                else:
-                    connectivity[
-                        f"{connectivity_info}_{rank_idx}"
-                    ] = generate_zero_sparse_connectivity(
-                        m=practical_shape[rank_idx], n=practical_shape[rank_idx]
->>>>>>> e5f6f32d
                     )
     connectivity["shape"] = practical_shape
     return connectivity
@@ -159,13 +146,16 @@
         if rank_idx > 0:
             try:
                 connectivity[f"incidence_{rank_idx}"] = from_sparse(
-                    complex.incidence_matrix(rank=rank_idx - 1, to_rank=rank_idx)
+                    complex.incidence_matrix(
+                        rank=rank_idx - 1, to_rank=rank_idx
+                    )
                 )
             except ValueError:
-                connectivity[
-                    f"incidence_{rank_idx}"
-                ] = generate_zero_sparse_connectivity(
-                    m=practical_shape[rank_idx], n=practical_shape[rank_idx]
+                connectivity[f"incidence_{rank_idx}"] = (
+                    generate_zero_sparse_connectivity(
+                        m=practical_shape[rank_idx],
+                        n=practical_shape[rank_idx],
+                    )
                 )
 
         try:
@@ -173,8 +163,10 @@
                 complex.adjacency_matrix(rank=rank_idx, via_rank=rank_idx + 1)
             )
         except ValueError:
-            connectivity[f"adjacency_{rank_idx}"] = generate_zero_sparse_connectivity(
-                m=practical_shape[rank_idx], n=practical_shape[rank_idx]
+            connectivity[f"adjacency_{rank_idx}"] = (
+                generate_zero_sparse_connectivity(
+                    m=practical_shape[rank_idx], n=practical_shape[rank_idx]
+                )
             )
 
         connectivity["shape"] = practical_shape
@@ -479,7 +471,6 @@
     )
 
 
-<<<<<<< HEAD
 def load_k4_graph() -> torch_geometric.data.Data:
     """K_4 is a complete graph with 4 vertices."""
     vertices = [i for i in range(4)]
@@ -698,7 +689,9 @@
         y=torch.tensor(y),
         smiles=smiles,
         pos=pos,
-=======
+    )
+
+
 def load_manual_hypergraph():
     """Create a manual hypergraph for testing purposes."""
     # Define the vertices (just 8 vertices)
@@ -712,12 +705,6 @@
         [0, 1, 3],
         [0, 2, 3],
         [1, 2, 3],
-        [0, 1],
-        [0, 2],
-        [0, 3],
-        [1, 2],
-        [1, 3],
-        [2, 3],
         [3, 4],
         [4, 5],
         [4, 7],
@@ -747,8 +734,10 @@
     )
 
     return Data(
-        x=x, edge_index=edge_index, y=labels, incidence_hyperedges=incidence_hyperedges
->>>>>>> e5f6f32d
+        x=x,
+        edge_index=edge_index,
+        y=labels,
+        incidence_hyperedges=incidence_hyperedges,
     )
 
 
