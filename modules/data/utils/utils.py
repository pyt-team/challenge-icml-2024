import hashlib
import os.path as osp
import pickle
from collections.abc import Callable

import networkx as nx
import numpy as np
import omegaconf
import rootutils
import toponetx.datasets.graph as graph
import torch
import torch_geometric
<<<<<<< HEAD
import torch_geometric.data
=======
from gudhi.datasets.generators import points
from gudhi.datasets.remote import (
    fetch_bunny,
    fetch_daily_activities,
    fetch_spiral_2d,
)
>>>>>>> 382dff36
from topomodelx.utils.sparse import from_sparse
from torch_geometric.data import Data
from torch_sparse import coalesce

rootutils.setup_root("./", indicator=".project-root", pythonpath=True)


def get_ccc_connectivity(complex, max_rank):
    r"""

    Parameters
    ----------
    complex : topnetx.CombinatorialComplex, topnetx.SimplicialComplex
        Combinatorial Complex complex.
    max_rank : int
        Maximum rank of the complex.

    Returns
    -------
    dict
        Dictionary containing the connectivity matrices.
    """
    practical_shape = list(
        np.pad(list(complex.shape), (0, max_rank + 1 - len(complex.shape)))
    )

    connectivity = {}
    # compute incidence matrices
    for rank_idx in range(1, max_rank + 1):
        matrix = complex.incidence_matrix(rank=rank_idx - 1, to_rank=rank_idx)
        connectivity[f"incidence_{rank_idx}"] = from_sparse(matrix)

    # compute adjacent matrices
    for rank_idx in range(max_rank + 1):
        matrix = complex.adjacency_matrix(rank_idx, rank_idx + 1)
        connectivity[f"adjacency_{rank_idx}"] = from_sparse(matrix)

    for rank_idx in range(1, max_rank + 1):
        matrix = complex.laplacian_matrix(rank_idx)
        connectivity[f"laplacian_{rank_idx}"] = matrix

    connectivity["shape"] = practical_shape

    return connectivity


def get_complex_connectivity(complex, max_rank, signed=False):
    r"""Gets the connectivity matrices for the complex.

    Parameters
    ----------
    complex : topnetx.CellComplex, topnetx.SimplicialComplex
        Cell complex.
    max_rank : int
        Maximum rank of the complex.
    signed : bool
        If True, returns signed connectivity matrices.

    Returns
    -------
    dict
        Dictionary containing the connectivity matrices.
    """
    practical_shape = list(
        np.pad(list(complex.shape), (0, max_rank + 1 - len(complex.shape)))
    )
    connectivity = {}
    for rank_idx in range(max_rank + 1):
        for connectivity_info in [
            "incidence",
            "down_laplacian",
            "up_laplacian",
            "adjacency",
            "hodge_laplacian",
        ]:
            try:
                connectivity[f"{connectivity_info}_{rank_idx}"] = from_sparse(
                    getattr(complex, f"{connectivity_info}_matrix")(
                        rank=rank_idx, signed=signed
                    )
                )
            except ValueError:  # noqa: PERF203
                if connectivity_info == "incidence":
<<<<<<< HEAD
                    connectivity[
                        f"{connectivity_info}_{rank_idx}"
                    ] = generate_zero_sparse_connectivity(
                        m=practical_shape[rank_idx - 1], n=practical_shape[rank_idx]
                    )
                else:
                    connectivity[
                        f"{connectivity_info}_{rank_idx}"
                    ] = generate_zero_sparse_connectivity(
                        m=practical_shape[rank_idx], n=practical_shape[rank_idx]
=======
                    connectivity[f"{connectivity_info}_{rank_idx}"] = (
                        generate_zero_sparse_connectivity(
                            m=practical_shape[rank_idx - 1],
                            n=practical_shape[rank_idx],
                        )
                    )
                else:
                    connectivity[f"{connectivity_info}_{rank_idx}"] = (
                        generate_zero_sparse_connectivity(
                            m=practical_shape[rank_idx],
                            n=practical_shape[rank_idx],
                        )
>>>>>>> 382dff36
                    )
    connectivity["shape"] = practical_shape
    return connectivity


def generate_zero_sparse_connectivity(m, n):
    r"""Generates a zero sparse connectivity matrix.

    Parameters
    ----------
    m : int
        Number of rows.
    n : int
        Number of columns.

    Returns
    -------
    torch.sparse_coo_tensor
        Zero sparse connectivity matrix.
    """
    return torch.sparse_coo_tensor((m, n)).coalesce()


def load_cell_complex_dataset(cfg):
    r"""Loads cell complex datasets."""


def load_simplicial_dataset(cfg):
    r"""Loads simplicial datasets.

    Parameters
    ----------
    cfg : DictConfig
        Configuration parameters.

    Returns
    -------
    torch_geometric.data.Data
        Simplicial dataset.
    """
    if cfg["data_name"] != "KarateClub":
        return NotImplementedError
    data = graph.karate_club(complex_type="simplicial", feat_dim=2)
    max_rank = data.dim
    features = {}
    dict_feat_equivalence = {
        0: "node_feat",
        1: "edge_feat",
        2: "face_feat",
        3: "tetrahedron_feat",
    }
    for rank_idx in range(max_rank + 1):
        try:
            features[f"x_{rank_idx}"] = torch.tensor(
                np.stack(
                    list(
                        data.get_simplex_attributes(
                            dict_feat_equivalence[rank_idx]
                        ).values()
                    )
                )
            )
        except ValueError:  # noqa: PERF203
            features[f"x_{rank_idx}"] = torch.tensor(
                np.zeros((data.shape[rank_idx], 0))
            )
    features["y"] = torch.tensor(
        [
            1,
            1,
            1,
            1,
            1,
            1,
            1,
            1,
            1,
            0,
            1,
            1,
            1,
            1,
            0,
            0,
            1,
            1,
            0,
            1,
            0,
            1,
            0,
            0,
            0,
            0,
            0,
            0,
            0,
            0,
            0,
            0,
            0,
            0,
        ]
    )
    # features['num_nodes'] = data.shape[0]
    features["x"] = features["x_0"]
    connectivity = get_complex_connectivity(data, max_rank)
    data = torch_geometric.data.Data(**connectivity, **features)

    # Project node-level features to edge-level (WHY DO WE NEED IT, data already has x_1)
    data.x_1 = data.x_1 + torch.mm(data.incidence_1.to_dense().T, data.x_0)

    return torch_geometric.transforms.random_node_split.RandomNodeSplit(
        num_val=4, num_test=4
    )(data)


def load_hypergraph_pickle_dataset(cfg):
    r"""Loads hypergraph datasets from pickle files.

    Parameters
    ----------
    cfg : DictConfig
        Configuration parameters.

    Returns
    -------
    torch_geometric.data.Data
        Hypergraph dataset.
    """
    data_dir = cfg["data_dir"]
    print(f"Loading {cfg['data_domain']} dataset name: {cfg['data_name']}")

    # Load node features:

    with open(osp.join(data_dir, "features.pickle"), "rb") as f:
        features = pickle.load(f)
        features = features.todense()

    # Load node labels:
    with open(osp.join(data_dir, "labels.pickle"), "rb") as f:
        labels = pickle.load(f)

    num_nodes, feature_dim = features.shape
    assert num_nodes == len(labels)
    print(f"number of nodes:{num_nodes}, feature dimension: {feature_dim}")

    features = torch.FloatTensor(features)
    labels = torch.LongTensor(labels)

    # Load hypergraph.
    with open(osp.join(data_dir, "hypergraph.pickle"), "rb") as f:
        # Hypergraph in hyperGCN is in the form of a dictionary.
        # { hyperedge: [list of nodes in the he], ...}
        hypergraph = pickle.load(f)

    print(f"number of hyperedges: {len(hypergraph)}")

    edge_idx = 0  # num_nodes
    node_list = []
    edge_list = []
    for he in hypergraph:
        cur_he = hypergraph[he]
        cur_size = len(cur_he)

        node_list += list(cur_he)
        edge_list += [edge_idx] * cur_size

        edge_idx += 1

    # check that every node is in some hyperedge
    if len(np.unique(node_list)) != num_nodes:
        # add self hyperedges to isolated nodes
        isolated_nodes = np.setdiff1d(
            np.arange(num_nodes), np.unique(node_list)
        )

        for node in isolated_nodes:
            node_list += [node]
            edge_list += [edge_idx]
            edge_idx += 1
            hypergraph[f"Unique_additonal_he_{edge_idx}"] = [node]

    edge_index = np.array([node_list, edge_list], dtype=int)
    edge_index = torch.LongTensor(edge_index)

    data = Data(
        x=features,
        x_0=features,
        edge_index=edge_index,
        incidence_hyperedges=edge_index,
        y=labels,
    )

    # data.coalesce()
    # There might be errors if edge_index.max() != num_nodes.
    # used user function to override the default function.
    # the following will also sort the edge_index and remove duplicates.
    total_num_node_id_he_id = edge_index.max() + 1
    data.edge_index, data.edge_attr = coalesce(
        data.edge_index, None, total_num_node_id_he_id, total_num_node_id_he_id
    )

    n_x = num_nodes
    num_class = len(np.unique(labels.numpy()))

    # Add parameters to attribute
    data.n_x = n_x
    data.num_hyperedges = len(hypergraph)
    data.num_class = num_class

    data.incidence_hyperedges = torch.sparse_coo_tensor(
        data.edge_index,
        values=torch.ones(data.edge_index.shape[1]),
        size=(data.num_nodes, data.num_hyperedges),
    )

    # Print some info
    print("Final num_hyperedges", data.num_hyperedges)
    print("Final num_nodes", data.num_nodes)
    print("Final num_class", data.num_class)

    return data


def load_point_cloud(
    num_classes: int = 2, num_samples: int = 18, seed: int = 42
):
    """Create a toy point cloud dataset"""
    rng = np.random.default_rng(seed)

    points = torch.tensor(rng.random((num_samples, 2)), dtype=torch.float)
    classes = torch.tensor(
        rng.integers(num_classes, size=num_samples), dtype=torch.long
    )
    features = torch.tensor(
        rng.integers(3, size=(num_samples, 1)), dtype=torch.float
    )

    return torch_geometric.data.Data(x=features, y=classes, pos=points)


def load_manual_graph():
    """Create a manual graph for testing purposes."""
    # Define the vertices (just 8 vertices)
    vertices = [i for i in range(8)]
    y = [0, 1, 1, 1, 0, 0, 0, 0]
    # Define the edges
    edges = [
        [0, 1],
        [0, 2],
        [0, 4],
        [1, 2],
        [2, 3],
        [5, 2],
        [5, 6],
        [6, 3],
        [5, 7],
        [2, 7],
        [0, 7],
    ]

    # Define the tetrahedrons
    tetrahedrons = [[0, 1, 2, 4]]

    # Add tetrahedrons
    for tetrahedron in tetrahedrons:
        for i in range(len(tetrahedron)):
            for j in range(i + 1, len(tetrahedron)):
                edges.append([tetrahedron[i], tetrahedron[j]])  # noqa: PERF401

    # Create a graph
    G = nx.Graph()

    # Add vertices
    G.add_nodes_from(vertices)

    # Add edges
    G.add_edges_from(edges)
    edge_list = torch.Tensor(list(G.edges())).T.long()
    edge_list = torch_geometric.utils.to_undirected(edge_list)

    # Generate feature from 0 to 9
    x = torch.tensor([1, 5, 10, 50, 100, 500, 1000, 5000]).unsqueeze(1).float()

    return torch_geometric.data.Data(
        x=x,
        edge_index=edge_list,
        num_nodes=len(vertices),
        y=torch.tensor(y),
    )


<<<<<<< HEAD
def load_k4_graph() -> torch_geometric.data.Data:
    """K_4 is a complete graph with 4 vertices."""
    vertices = [i for i in range(4)]
    y = [0, 1, 1, 1]
    edges = [
        [0, 1],
        [0, 2],
        [0, 3],
        [1, 2],
        [1, 3],
        [2, 3],
    ]
    G = nx.Graph()
    G.add_nodes_from(vertices)
    G.add_edges_from(edges)
    G.to_undirected()
    edge_list = torch.Tensor(list(G.edges())).T.long()
    x = torch.tensor([1, 5, 10, 50]).unsqueeze(1).float()
    return torch_geometric.data.Data(
        x=x, edge_index=edge_list, num_nodes=len(vertices), y=torch.tensor(y)
    )


def load_double_house_graph() -> torch_geometric.data.Data:
    """Double house graph is a featured graph in Geiger et al."""
    vertices = [i for i in range(8)]
    y = [0, 1, 1, 1, 0, 0, 0, 0]
    edges = [
        [0, 1],
        [0, 2],
        [0, 7],
        [1, 2],
        [1, 3],
        [2, 4],
        [3, 5],
        [3, 4],
        [4, 6],
        [5, 6],
        [5, 7],
        [6, 7],
    ]
    G = nx.Graph()
    G.add_nodes_from(vertices)
    G.add_edges_from([[v1, v2] for (v1, v2) in edges])
    G.to_undirected()
    edge_list = torch.Tensor(list(G.edges())).T.long()
    x = torch.tensor([1, 5, 10, 50, 100, 500, 1000, 5000]).unsqueeze(1).float()
    return torch_geometric.data.Data(
        x=x, edge_index=edge_list, num_nodes=len(vertices), y=torch.tensor(y)
    )


def load_8_vertex_cubic_graphs() -> list[torch_geometric.data.Data]:
    """Downloaded from https://mathrepo.mis.mpg.de/GraphCurveMatroids/"""
    # fmt: off
    edgesets = [
        [{1, 2}, {1, 3}, {1, 4}, {2, 3}, {2, 4}, {3, 5}, {4, 6}, {5, 7}, {5, 8}, {6, 7}, {6, 8}, {7, 8}],
        [{1, 2}, {1, 3}, {1, 4}, {2, 3}, {2, 5}, {3, 6}, {4, 5}, {4, 7}, {5, 8}, {6, 7}, {6, 8}, {7, 8}],
        [{1, 2}, {1, 3}, {1, 4}, {2, 3}, {2, 5}, {3, 6}, {4, 7}, {4, 8}, {5, 7}, {5, 8}, {6, 7}, {6, 8}],
        [{1, 2}, {1, 3}, {1, 4}, {2, 5}, {2, 6}, {3, 5}, {3, 7}, {4, 6}, {4, 7}, {5, 8}, {6, 8}, {7, 8}],
        [{1, 2}, {1, 3}, {1, 4}, {2, 5}, {2, 6}, {3, 5}, {3, 7}, {4, 6}, {4, 8}, {5, 8}, {6, 7}, {7, 8}],
    ]
    # fmt: on

    list_data = []
    for i, edgeset in enumerate(edgesets):
        n = 8 if i < 5 else 10
        vertices = [i for i in range(n)]
        x = (
            torch.tensor([1, 5, 10, 50, 100, 500, 1000, 5000]).unsqueeze(1).float()
            if i < 5
            else torch.tensor([1, 5, 10, 50, 100, 500, 1000, 5000, 10000, 50000])
            .unsqueeze(1)
            .float()
        )
        y = (
            torch.tensor([0, 1, 1, 1, 0, 0, 0, 0])
            if i < 5
            else torch.tensor([0, 1, 1, 1, 0, 0, 0, 0, 1, 1])
        )
        edgeset = [[v1 - 1, v2 - 1] for (v1, v2) in edgeset]
        G = nx.Graph()
        G.add_nodes_from(vertices)
        # offset by 1, since the graphs presented start at 1.
        G.add_edges_from(edgeset)
        G.to_undirected()
        edge_list = torch.Tensor(list(G.edges())).T.long()

        data = torch_geometric.data.Data(x=x, edge_index=edge_list, num_nodes=n, y=y)

        list_data.append(data)
    return list_data
=======
def load_manual_mol():
    """Create a manual graph for testing the ring implementation.
    Actually is the 471 molecule of QM9 dataset."""
    # Define the vertices
    vertices = [i for i in range(12)]
    y = torch.tensor(
        [
            [
                2.2569e00,
                4.5920e01,
                -6.3076e00,
                1.9211e00,
                8.2287e00,
                4.6414e02,
                2.6121e00,
                -8.3351e03,
                -8.3349e03,
                -8.3349e03,
                -8.3359e03,
                2.0187e01,
                -4.8740e01,
                -4.9057e01,
                -4.9339e01,
                -4.5375e01,
                6.5000e00,
                3.8560e00,
                3.0122e00,
            ]
        ]
    )

    # Define the edges
    edges = [
        [0, 1],
        [0, 6],
        [1, 0],
        [1, 2],
        [1, 3],
        [1, 5],
        [2, 1],
        [2, 3],
        [2, 7],
        [2, 8],
        [3, 1],
        [3, 2],
        [3, 4],
        [3, 9],
        [4, 3],
        [4, 5],
        [5, 1],
        [5, 4],
        [5, 10],
        [5, 11],
        [6, 0],
        [7, 2],
        [8, 2],
        [9, 3],
        [10, 5],
        [11, 5],
    ]

    # Add smile
    smiles = "[H]O[C@@]12C([H])([H])O[C@]1([H])C2([H])[H]"

    # # Create a graph
    # G = nx.Graph()

    # # Add vertices
    # G.add_nodes_from(vertices)

    # # Add edges
    # G.add_edges_from(edges)

    # G.to_undirected()
    # edge_list = torch.Tensor(list(G.edges())).T.long()

    x = [
        [0.0, 0.0, 0.0, 1.0, 0.0, 8.0, 0.0, 0.0, 0.0, 0.0, 1.0],
        [0.0, 1.0, 0.0, 0.0, 0.0, 6.0, 0.0, 0.0, 0.0, 0.0, 0.0],
        [0.0, 1.0, 0.0, 0.0, 0.0, 6.0, 0.0, 0.0, 0.0, 0.0, 2.0],
        [0.0, 1.0, 0.0, 0.0, 0.0, 6.0, 0.0, 0.0, 0.0, 0.0, 1.0],
        [0.0, 0.0, 0.0, 1.0, 0.0, 8.0, 0.0, 0.0, 0.0, 0.0, 0.0],
        [0.0, 1.0, 0.0, 0.0, 0.0, 6.0, 0.0, 0.0, 0.0, 0.0, 2.0],
        [1.0, 0.0, 0.0, 0.0, 0.0, 1.0, 0.0, 0.0, 0.0, 0.0, 0.0],
        [1.0, 0.0, 0.0, 0.0, 0.0, 1.0, 0.0, 0.0, 0.0, 0.0, 0.0],
        [1.0, 0.0, 0.0, 0.0, 0.0, 1.0, 0.0, 0.0, 0.0, 0.0, 0.0],
        [1.0, 0.0, 0.0, 0.0, 0.0, 1.0, 0.0, 0.0, 0.0, 0.0, 0.0],
        [1.0, 0.0, 0.0, 0.0, 0.0, 1.0, 0.0, 0.0, 0.0, 0.0, 0.0],
        [1.0, 0.0, 0.0, 0.0, 0.0, 1.0, 0.0, 0.0, 0.0, 0.0, 0.0],
    ]

    pos = torch.tensor(
        [
            [-0.0520, 1.4421, 0.0438],
            [-0.0146, 0.0641, 0.0278],
            [-0.2878, -0.7834, -1.1968],
            [-1.1365, -0.9394, 0.0399],
            [-0.4768, -1.7722, 0.9962],
            [0.6009, -0.8025, 1.1266],
            [0.6168, 1.7721, -0.5660],
            [-0.7693, -0.2348, -2.0014],
            [0.3816, -1.5834, -1.5029],
            [-2.2159, -0.8594, 0.0798],
            [1.5885, -1.2463, 0.9538],
            [0.5680, -0.3171, 2.1084],
        ]
    )

    assert len(x) == len(vertices)
    assert len(pos) == len(vertices)

    return torch_geometric.data.Data(
        x=torch.tensor(x).float(),
        edge_index=torch.tensor(edges).T.long(),
        num_nodes=len(vertices),
        y=torch.tensor(y),
        smiles=smiles,
        pos=pos,
    )
>>>>>>> 382dff36


def get_Planetoid_pyg(cfg):
    r"""Loads Planetoid graph datasets from torch_geometric.

    Parameters
    ----------
    cfg : DictConfig
        Configuration parameters.

    Returns
    -------
    torch_geometric.data.Data
        Graph dataset.
    """
    data_dir, data_name = cfg["data_dir"], cfg["data_name"]
    dataset = torch_geometric.datasets.Planetoid(data_dir, data_name)
    data = dataset.data
    data.num_nodes = data.x.shape[0]
    return data


def get_TUDataset_pyg(cfg):
    r"""Loads TU graph datasets from torch_geometric.

    Parameters
    ----------
    cfg : DictConfig
        Configuration parameters.

    Returns
    -------
    list
        List containing the graph dataset.
    """
    data_dir, data_name = cfg["data_dir"], cfg["data_name"]
    dataset = torch_geometric.datasets.TUDataset(root=data_dir, name=data_name)
    return [data for data in dataset]


def ensure_serializable(obj):
    r"""Ensures that the object is serializable.

    Parameters
    ----------
    obj : object
        Object to ensure serializability.

    Returns
    -------
    object
        Object that is serializable.
    """
    if isinstance(obj, dict):
        for key, value in obj.items():
            obj[key] = ensure_serializable(value)
        return obj
    elif isinstance(obj, list | tuple):  # noqa: RET505
        return [ensure_serializable(item) for item in obj]
    elif isinstance(obj, set):
        return {ensure_serializable(item) for item in obj}
    elif isinstance(obj, str | int | float | bool | type(None)):
        return obj
    elif isinstance(obj, omegaconf.dictconfig.DictConfig):
        return dict(obj)
    else:
        return None


def make_hash(o):
    r"""Makes a hash from a dictionary, list, tuple or set to any level, that
    contains only other hashable types (including any lists, tuples, sets, and
    dictionaries).

    Parameters
    ----------
    o : dict, list, tuple, set
        Object to hash.

    Returns
    -------
    int
        Hash of the object.
    """
    sha1 = hashlib.sha1()
    sha1.update(str.encode(str(o)))
    hash_as_hex = sha1.hexdigest()
    # Convert the hex back to int and restrict it to the relevant int range
    return int(hash_as_hex, 16) % 4294967295


def load_gudhi_dataset(
    cfg: omegaconf.DictConfig,
    feature_generator: Callable[[torch.Tensor], torch.Tensor] | None = None,
    target_generator: Callable[[torch.Tensor], torch.Tensor] | None = None,
) -> torch_geometric.data.Data:
    """Load a dataset from the gudhi.datasets module."""
    if not cfg.data_name.startswith("gudhi_"):
        raise ValueError(
            "This function should only be used with gudhi datasets"
        )

    gudhi_dataset_name = cfg.data_name.removeprefix("gudhi_")

    if gudhi_dataset_name == "sphere":
        points_data = points.sphere(
            n_samples=cfg["n_samples"],
            ambient_dim=cfg["ambient_dim"],
            sample=cfg["sample"],
        )
    elif gudhi_dataset_name == "torus":
        points_data = points.torus(
            n_samples=cfg["n_samples"], dim=cfg["dim"], sample=cfg["sample"]
        )
    elif gudhi_dataset_name == "bunny":
        file_path = osp.join(
            rootutils.find_root(), cfg["data_dir"], "bunny", "bunny.npy"
        )
        points_data = fetch_bunny(
            file_path=file_path,
            accept_license=cfg.get("accept_license", False),
        )
    elif gudhi_dataset_name == "spiral_2d":
        file_path = osp.join(
            rootutils.find_root(),
            cfg["data_dir"],
            "spiral_2d",
            "spiral_2d.npy",
        )
        points_data = fetch_spiral_2d(file_path=file_path)
    elif gudhi_dataset_name == "daily_activities":
        file_path = osp.join(
            rootutils.find_root(),
            cfg["data_dir"],
            "activities",
            "activities.npy",
        )
        data = fetch_daily_activities(file_path=file_path)
        points_data = data[:, :3]
    else:
        raise ValueError(f"Gudhi dataset {gudhi_dataset_name} not recognized.")

    pos = torch.tensor(points_data, dtype=torch.float)
    if feature_generator:
        x = feature_generator(pos)
        if x.shape[0] != pos.shape[0]:
            raise ValueError(
                "feature_generator must not change first dimension of points data."
            )
    else:
        x = None

    if target_generator:
        y = target_generator(pos)
        if y.shape[0] != pos.shape[0]:
            raise ValueError(
                "target_generator must not change first dimension of points data."
            )
    elif gudhi_dataset_name == "daily_activities":
        # Target is the activity type
        # 14. for 'cross_training', 18. for 'jumping', 13. for 'stepper', or 9. for 'walking'
        y = torch.tensor(data[:, 3:], dtype=torch.float)
    else:
        y = None

    return torch_geometric.data.Data(x=x, y=y, pos=pos, complex_dim=0)


def load_random_points(
    dim: int, num_classes: int, num_samples: int, seed: int = 42
) -> torch_geometric.data.Data:
    """Create a random point cloud dataset."""
    rng = np.random.default_rng(seed)

    points = torch.tensor(rng.random((num_samples, dim)), dtype=torch.float)
    classes = torch.tensor(
        rng.integers(num_classes, size=num_samples), dtype=torch.long
    )
    features = torch.tensor(
        rng.integers(2, size=(num_samples, 1)), dtype=torch.float
    )

    return torch_geometric.data.Data(
        x=features, y=classes, pos=points, complex_dim=0
    )


def load_manual_points():
    pos = torch.tensor(
        [
            [1.0, 1.0],
            [7.0, 0.0],
            [4.0, 6.0],
            [9.0, 6.0],
            [0.0, 14.0],
            [2.0, 19.0],
            [9.0, 17.0],
        ],
        dtype=torch.float,
    )
    x = torch.ones_like(pos, dtype=torch.float)
    y = torch.randint(0, 2, (pos.shape[0],), dtype=torch.float)
    return torch_geometric.data.Data(x=x, y=y, pos=pos, complex_dim=0)<|MERGE_RESOLUTION|>--- conflicted
+++ resolved
@@ -10,16 +10,13 @@
 import toponetx.datasets.graph as graph
 import torch
 import torch_geometric
-<<<<<<< HEAD
 import torch_geometric.data
-=======
 from gudhi.datasets.generators import points
 from gudhi.datasets.remote import (
     fetch_bunny,
     fetch_daily_activities,
     fetch_spiral_2d,
 )
->>>>>>> 382dff36
 from topomodelx.utils.sparse import from_sparse
 from torch_geometric.data import Data
 from torch_sparse import coalesce
@@ -103,18 +100,6 @@
                 )
             except ValueError:  # noqa: PERF203
                 if connectivity_info == "incidence":
-<<<<<<< HEAD
-                    connectivity[
-                        f"{connectivity_info}_{rank_idx}"
-                    ] = generate_zero_sparse_connectivity(
-                        m=practical_shape[rank_idx - 1], n=practical_shape[rank_idx]
-                    )
-                else:
-                    connectivity[
-                        f"{connectivity_info}_{rank_idx}"
-                    ] = generate_zero_sparse_connectivity(
-                        m=practical_shape[rank_idx], n=practical_shape[rank_idx]
-=======
                     connectivity[f"{connectivity_info}_{rank_idx}"] = (
                         generate_zero_sparse_connectivity(
                             m=practical_shape[rank_idx - 1],
@@ -127,7 +112,6 @@
                             m=practical_shape[rank_idx],
                             n=practical_shape[rank_idx],
                         )
->>>>>>> 382dff36
                     )
     connectivity["shape"] = practical_shape
     return connectivity
@@ -421,7 +405,7 @@
     )
 
 
-<<<<<<< HEAD
+
 def load_k4_graph() -> torch_geometric.data.Data:
     """K_4 is a complete graph with 4 vertices."""
     vertices = [i for i in range(4)]
@@ -514,7 +498,7 @@
 
         list_data.append(data)
     return list_data
-=======
+
 def load_manual_mol():
     """Create a manual graph for testing the ring implementation.
     Actually is the 471 molecule of QM9 dataset."""
@@ -634,7 +618,7 @@
         smiles=smiles,
         pos=pos,
     )
->>>>>>> 382dff36
+
 
 
 def get_Planetoid_pyg(cfg):
