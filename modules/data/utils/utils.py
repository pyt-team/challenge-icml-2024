import hashlib
import os.path as osp
import pickle
from collections.abc import Callable

import networkx as nx
import numpy as np
import omegaconf
import rootutils
import toponetx.datasets.graph as graph
import torch
import torch_geometric
<<<<<<< HEAD
import torch_geometric.data
from gudhi.datasets.generators import points
from gudhi.datasets.remote import (
    fetch_bunny,
    fetch_daily_activities,
    fetch_spiral_2d,
)
=======
from gudhi.datasets.remote import fetch_bunny
>>>>>>> 12f9a1a2
from topomodelx.utils.sparse import from_sparse
from torch_geometric.data import Data
from torch_sparse import coalesce

rootutils.setup_root("./", indicator=".project-root", pythonpath=True)


def get_ccc_connectivity(complex, max_rank):
    r"""

    Parameters
    ----------
    complex : topnetx.CombinatorialComplex, topnetx.SimplicialComplex
        Combinatorial Complex complex.
    max_rank : int
        Maximum rank of the complex.

    Returns
    -------
    dict
        Dictionary containing the connectivity matrices.
    """
    practical_shape = list(
        np.pad(list(complex.shape), (0, max_rank + 1 - len(complex.shape)))
    )

    connectivity = {}
    # compute incidence matrices
    for rank_idx in range(1, max_rank + 1):
        matrix = complex.incidence_matrix(rank=rank_idx - 1, to_rank=rank_idx)
        connectivity[f"incidence_{rank_idx}"] = from_sparse(matrix)

    # compute adjacent matrices
    for rank_idx in range(max_rank + 1):
        matrix = complex.adjacency_matrix(rank_idx, rank_idx + 1)
        connectivity[f"adjacency_{rank_idx}"] = from_sparse(matrix)

    for rank_idx in range(1, max_rank + 1):
        matrix = complex.laplacian_matrix(rank_idx)
        connectivity[f"laplacian_{rank_idx}"] = matrix

    connectivity["shape"] = practical_shape

    return connectivity


def get_complex_connectivity(complex, max_rank, signed=False):
    r"""Gets the connectivity matrices for the complex.

    Parameters
    ----------
    complex : topnetx.CellComplex, topnetx.SimplicialComplex
        Cell complex.
    max_rank : int
        Maximum rank of the complex.
    signed : bool
        If True, returns signed connectivity matrices.

    Returns
    -------
    dict
        Dictionary containing the connectivity matrices.
    """
    practical_shape = list(
        np.pad(list(complex.shape), (0, max_rank + 1 - len(complex.shape)))
    )
    connectivity = {}
    for rank_idx in range(max_rank + 1):
        for connectivity_info in [
            "incidence",
            "down_laplacian",
            "up_laplacian",
            "adjacency",
            "hodge_laplacian",
        ]:
            try:
                connectivity[f"{connectivity_info}_{rank_idx}"] = from_sparse(
                    getattr(complex, f"{connectivity_info}_matrix")(
                        rank=rank_idx, signed=signed
                    )
                )
            except ValueError:  # noqa: PERF203
                if connectivity_info == "incidence":
<<<<<<< HEAD
                    connectivity[f"{connectivity_info}_{rank_idx}"] = (
                        generate_zero_sparse_connectivity(
                            m=practical_shape[rank_idx - 1],
                            n=practical_shape[rank_idx],
                        )
                    )
                else:
                    connectivity[f"{connectivity_info}_{rank_idx}"] = (
                        generate_zero_sparse_connectivity(
                            m=practical_shape[rank_idx],
                            n=practical_shape[rank_idx],
                        )
=======
                    connectivity[
                        f"{connectivity_info}_{rank_idx}"
                    ] = generate_zero_sparse_connectivity(
                        m=practical_shape[rank_idx - 1], n=practical_shape[rank_idx]
                    )
                else:
                    connectivity[
                        f"{connectivity_info}_{rank_idx}"
                    ] = generate_zero_sparse_connectivity(
                        m=practical_shape[rank_idx], n=practical_shape[rank_idx]
>>>>>>> 12f9a1a2
                    )
    connectivity["shape"] = practical_shape
    return connectivity


def generate_zero_sparse_connectivity(m, n):
    r"""Generates a zero sparse connectivity matrix.

    Parameters
    ----------
    m : int
        Number of rows.
    n : int
        Number of columns.

    Returns
    -------
    torch.sparse_coo_tensor
        Zero sparse connectivity matrix.
    """
    return torch.sparse_coo_tensor((m, n)).coalesce()


def load_cell_complex_dataset(cfg):
    r"""Loads cell complex datasets."""


def load_simplicial_dataset(cfg):
    r"""Loads simplicial datasets.

    Parameters
    ----------
    cfg : DictConfig
        Configuration parameters.

    Returns
    -------
    torch_geometric.data.Data
        Simplicial dataset.
    """
    if cfg["data_name"] != "KarateClub":
        return NotImplementedError
    data = graph.karate_club(complex_type="simplicial", feat_dim=2)
    max_rank = data.dim
    features = {}
    dict_feat_equivalence = {
        0: "node_feat",
        1: "edge_feat",
        2: "face_feat",
        3: "tetrahedron_feat",
    }
    for rank_idx in range(max_rank + 1):
        try:
            features[f"x_{rank_idx}"] = torch.tensor(
                np.stack(
                    list(
                        data.get_simplex_attributes(
                            dict_feat_equivalence[rank_idx]
                        ).values()
                    )
                )
            )
        except ValueError:  # noqa: PERF203
            features[f"x_{rank_idx}"] = torch.tensor(
                np.zeros((data.shape[rank_idx], 0))
            )
    features["y"] = torch.tensor(
        [
            1,
            1,
            1,
            1,
            1,
            1,
            1,
            1,
            1,
            0,
            1,
            1,
            1,
            1,
            0,
            0,
            1,
            1,
            0,
            1,
            0,
            1,
            0,
            0,
            0,
            0,
            0,
            0,
            0,
            0,
            0,
            0,
            0,
            0,
        ]
    )
    # features['num_nodes'] = data.shape[0]
    features["x"] = features["x_0"]
    connectivity = get_complex_connectivity(data, max_rank)
    data = torch_geometric.data.Data(**connectivity, **features)

    # Project node-level features to edge-level (WHY DO WE NEED IT, data already has x_1)
    data.x_1 = data.x_1 + torch.mm(data.incidence_1.to_dense().T, data.x_0)

    return torch_geometric.transforms.random_node_split.RandomNodeSplit(
        num_val=4, num_test=4
    )(data)


def load_hypergraph_pickle_dataset(cfg):
    r"""Loads hypergraph datasets from pickle files.

    Parameters
    ----------
    cfg : DictConfig
        Configuration parameters.

    Returns
    -------
    torch_geometric.data.Data
        Hypergraph dataset.
    """
    data_dir = cfg["data_dir"]
    print(f"Loading {cfg['data_domain']} dataset name: {cfg['data_name']}")

    # Load node features:

    with open(osp.join(data_dir, "features.pickle"), "rb") as f:
        features = pickle.load(f)
        features = features.todense()

    # Load node labels:
    with open(osp.join(data_dir, "labels.pickle"), "rb") as f:
        labels = pickle.load(f)

    num_nodes, feature_dim = features.shape
    assert num_nodes == len(labels)
    print(f"number of nodes:{num_nodes}, feature dimension: {feature_dim}")

    features = torch.FloatTensor(features)
    labels = torch.LongTensor(labels)

    # Load hypergraph.
    with open(osp.join(data_dir, "hypergraph.pickle"), "rb") as f:
        # Hypergraph in hyperGCN is in the form of a dictionary.
        # { hyperedge: [list of nodes in the he], ...}
        hypergraph = pickle.load(f)

    print(f"number of hyperedges: {len(hypergraph)}")

    edge_idx = 0  # num_nodes
    node_list = []
    edge_list = []
    for he in hypergraph:
        cur_he = hypergraph[he]
        cur_size = len(cur_he)

        node_list += list(cur_he)
        edge_list += [edge_idx] * cur_size

        edge_idx += 1

    # check that every node is in some hyperedge
    if len(np.unique(node_list)) != num_nodes:
        # add self hyperedges to isolated nodes
        isolated_nodes = np.setdiff1d(
            np.arange(num_nodes), np.unique(node_list)
        )

        for node in isolated_nodes:
            node_list += [node]
            edge_list += [edge_idx]
            edge_idx += 1
            hypergraph[f"Unique_additonal_he_{edge_idx}"] = [node]

    edge_index = np.array([node_list, edge_list], dtype=int)
    edge_index = torch.LongTensor(edge_index)

    data = Data(
        x=features,
        x_0=features,
        edge_index=edge_index,
        incidence_hyperedges=edge_index,
        y=labels,
    )

    # data.coalesce()
    # There might be errors if edge_index.max() != num_nodes.
    # used user function to override the default function.
    # the following will also sort the edge_index and remove duplicates.
    total_num_node_id_he_id = edge_index.max() + 1
    data.edge_index, data.edge_attr = coalesce(
        data.edge_index, None, total_num_node_id_he_id, total_num_node_id_he_id
    )

    n_x = num_nodes
    num_class = len(np.unique(labels.numpy()))

    # Add parameters to attribute
    data.n_x = n_x
    data.num_hyperedges = len(hypergraph)
    data.num_class = num_class

    data.incidence_hyperedges = torch.sparse_coo_tensor(
        data.edge_index,
        values=torch.ones(data.edge_index.shape[1]),
        size=(data.num_nodes, data.num_hyperedges),
    )

    # Print some info
    print("Final num_hyperedges", data.num_hyperedges)
    print("Final num_nodes", data.num_nodes)
    print("Final num_class", data.num_class)

    return data


def load_point_cloud(
    num_classes: int = 2, num_samples: int = 18, seed: int = 42
):
    """Create a toy point cloud dataset"""
    rng = np.random.default_rng(seed)

    points = torch.tensor(rng.random((num_samples, 2)), dtype=torch.float)
    classes = torch.tensor(
        rng.integers(num_classes, size=num_samples), dtype=torch.long
    )
    features = torch.tensor(
        rng.integers(3, size=(num_samples, 1)), dtype=torch.float
    )

    return torch_geometric.data.Data(x=features, y=classes, pos=points)


def load_manual_graph():
    """Create a manual graph for testing purposes."""
    # Define the vertices (just 8 vertices)
    vertices = [i for i in range(8)]
    y = [0, 1, 1, 1, 0, 0, 0, 0]
    # Define the edges
    edges = [
        [0, 1],
        [0, 2],
        [0, 4],
        [1, 2],
        [2, 3],
        [5, 2],
        [5, 6],
        [6, 3],
        [5, 7],
        [2, 7],
        [0, 7],
    ]

    # Define the tetrahedrons
    tetrahedrons = [[0, 1, 2, 4]]

    # Add tetrahedrons
    for tetrahedron in tetrahedrons:
        for i in range(len(tetrahedron)):
            for j in range(i + 1, len(tetrahedron)):
                edges.append([tetrahedron[i], tetrahedron[j]])  # noqa: PERF401

    # Create a graph
    G = nx.Graph()

    # Add vertices
    G.add_nodes_from(vertices)

    # Add edges
    G.add_edges_from(edges)
    edge_list = torch.Tensor(list(G.edges())).T.long()
    edge_list = torch_geometric.utils.to_undirected(edge_list)

    # Generate feature from 0 to 9
    x = torch.tensor([1, 5, 10, 50, 100, 500, 1000, 5000]).unsqueeze(1).float()

    return torch_geometric.data.Data(
        x=x,
        edge_index=edge_list,
        num_nodes=len(vertices),
        y=torch.tensor(y),
    )



def load_k4_graph() -> torch_geometric.data.Data:
    """K_4 is a complete graph with 4 vertices."""
    vertices = [i for i in range(4)]
    y = [0, 1, 1, 1]
    edges = [
        [0, 1],
        [0, 2],
        [0, 3],
        [1, 2],
        [1, 3],
        [2, 3],
    ]
    G = nx.Graph()
    G.add_nodes_from(vertices)
    G.add_edges_from(edges)
    G.to_undirected()
    edge_list = torch.Tensor(list(G.edges())).T.long()
    x = torch.tensor([1, 5, 10, 50]).unsqueeze(1).float()
    return torch_geometric.data.Data(
        x=x, edge_index=edge_list, num_nodes=len(vertices), y=torch.tensor(y)
    )


def load_double_house_graph() -> torch_geometric.data.Data:
    """Double house graph is a featured graph in Geiger et al."""
    vertices = [i for i in range(8)]
    y = [0, 1, 1, 1, 0, 0, 0, 0]
    edges = [
        [0, 1],
        [0, 2],
        [0, 7],
        [1, 2],
        [1, 3],
        [2, 4],
        [3, 5],
        [3, 4],
        [4, 6],
        [5, 6],
        [5, 7],
        [6, 7],
    ]
    G = nx.Graph()
    G.add_nodes_from(vertices)
    G.add_edges_from([[v1, v2] for (v1, v2) in edges])
    G.to_undirected()
    edge_list = torch.Tensor(list(G.edges())).T.long()
    x = torch.tensor([1, 5, 10, 50, 100, 500, 1000, 5000]).unsqueeze(1).float()
    return torch_geometric.data.Data(
        x=x, edge_index=edge_list, num_nodes=len(vertices), y=torch.tensor(y)
    )


def load_8_vertex_cubic_graphs() -> list[torch_geometric.data.Data]:
    """Downloaded from https://mathrepo.mis.mpg.de/GraphCurveMatroids/"""
    # fmt: off
    edgesets = [
        [{1, 2}, {1, 3}, {1, 4}, {2, 3}, {2, 4}, {3, 5}, {4, 6}, {5, 7}, {5, 8}, {6, 7}, {6, 8}, {7, 8}],
        [{1, 2}, {1, 3}, {1, 4}, {2, 3}, {2, 5}, {3, 6}, {4, 5}, {4, 7}, {5, 8}, {6, 7}, {6, 8}, {7, 8}],
        [{1, 2}, {1, 3}, {1, 4}, {2, 3}, {2, 5}, {3, 6}, {4, 7}, {4, 8}, {5, 7}, {5, 8}, {6, 7}, {6, 8}],
        [{1, 2}, {1, 3}, {1, 4}, {2, 5}, {2, 6}, {3, 5}, {3, 7}, {4, 6}, {4, 7}, {5, 8}, {6, 8}, {7, 8}],
        [{1, 2}, {1, 3}, {1, 4}, {2, 5}, {2, 6}, {3, 5}, {3, 7}, {4, 6}, {4, 8}, {5, 8}, {6, 7}, {7, 8}],
    ]
    # fmt: on

    list_data = []
    for i, edgeset in enumerate(edgesets):
        n = 8 if i < 5 else 10
        vertices = [i for i in range(n)]
        x = (
            torch.tensor([1, 5, 10, 50, 100, 500, 1000, 5000]).unsqueeze(1).float()
            if i < 5
            else torch.tensor([1, 5, 10, 50, 100, 500, 1000, 5000, 10000, 50000])
            .unsqueeze(1)
            .float()
        )
        y = (
            torch.tensor([0, 1, 1, 1, 0, 0, 0, 0])
            if i < 5
            else torch.tensor([0, 1, 1, 1, 0, 0, 0, 0, 1, 1])
        )
        edgeset = [[v1 - 1, v2 - 1] for (v1, v2) in edgeset]
        G = nx.Graph()
        G.add_nodes_from(vertices)
        # offset by 1, since the graphs presented start at 1.
        G.add_edges_from(edgeset)
        G.to_undirected()
        edge_list = torch.Tensor(list(G.edges())).T.long()

        data = torch_geometric.data.Data(x=x, edge_index=edge_list, num_nodes=n, y=y)

        list_data.append(data)
    return list_data

def load_manual_mol():
    """Create a manual graph for testing the ring implementation.
    Actually is the 471 molecule of QM9 dataset."""
    # Define the vertices
    vertices = [i for i in range(12)]
    y = torch.tensor(
        [
            [
                2.2569e00,
                4.5920e01,
                -6.3076e00,
                1.9211e00,
                8.2287e00,
                4.6414e02,
                2.6121e00,
                -8.3351e03,
                -8.3349e03,
                -8.3349e03,
                -8.3359e03,
                2.0187e01,
                -4.8740e01,
                -4.9057e01,
                -4.9339e01,
                -4.5375e01,
                6.5000e00,
                3.8560e00,
                3.0122e00,
            ]
        ]
    )

    # Define the edges
    edges = [
        [0, 1],
        [0, 6],
        [1, 0],
        [1, 2],
        [1, 3],
        [1, 5],
        [2, 1],
        [2, 3],
        [2, 7],
        [2, 8],
        [3, 1],
        [3, 2],
        [3, 4],
        [3, 9],
        [4, 3],
        [4, 5],
        [5, 1],
        [5, 4],
        [5, 10],
        [5, 11],
        [6, 0],
        [7, 2],
        [8, 2],
        [9, 3],
        [10, 5],
        [11, 5],
    ]

    # Add smile
    smiles = "[H]O[C@@]12C([H])([H])O[C@]1([H])C2([H])[H]"

    # # Create a graph
    # G = nx.Graph()

    # # Add vertices
    # G.add_nodes_from(vertices)

    # # Add edges
    # G.add_edges_from(edges)

    # G.to_undirected()
    # edge_list = torch.Tensor(list(G.edges())).T.long()

    x = [
        [0.0, 0.0, 0.0, 1.0, 0.0, 8.0, 0.0, 0.0, 0.0, 0.0, 1.0],
        [0.0, 1.0, 0.0, 0.0, 0.0, 6.0, 0.0, 0.0, 0.0, 0.0, 0.0],
        [0.0, 1.0, 0.0, 0.0, 0.0, 6.0, 0.0, 0.0, 0.0, 0.0, 2.0],
        [0.0, 1.0, 0.0, 0.0, 0.0, 6.0, 0.0, 0.0, 0.0, 0.0, 1.0],
        [0.0, 0.0, 0.0, 1.0, 0.0, 8.0, 0.0, 0.0, 0.0, 0.0, 0.0],
        [0.0, 1.0, 0.0, 0.0, 0.0, 6.0, 0.0, 0.0, 0.0, 0.0, 2.0],
        [1.0, 0.0, 0.0, 0.0, 0.0, 1.0, 0.0, 0.0, 0.0, 0.0, 0.0],
        [1.0, 0.0, 0.0, 0.0, 0.0, 1.0, 0.0, 0.0, 0.0, 0.0, 0.0],
        [1.0, 0.0, 0.0, 0.0, 0.0, 1.0, 0.0, 0.0, 0.0, 0.0, 0.0],
        [1.0, 0.0, 0.0, 0.0, 0.0, 1.0, 0.0, 0.0, 0.0, 0.0, 0.0],
        [1.0, 0.0, 0.0, 0.0, 0.0, 1.0, 0.0, 0.0, 0.0, 0.0, 0.0],
        [1.0, 0.0, 0.0, 0.0, 0.0, 1.0, 0.0, 0.0, 0.0, 0.0, 0.0],
    ]

    pos = torch.tensor(
        [
            [-0.0520, 1.4421, 0.0438],
            [-0.0146, 0.0641, 0.0278],
            [-0.2878, -0.7834, -1.1968],
            [-1.1365, -0.9394, 0.0399],
            [-0.4768, -1.7722, 0.9962],
            [0.6009, -0.8025, 1.1266],
            [0.6168, 1.7721, -0.5660],
            [-0.7693, -0.2348, -2.0014],
            [0.3816, -1.5834, -1.5029],
            [-2.2159, -0.8594, 0.0798],
            [1.5885, -1.2463, 0.9538],
            [0.5680, -0.3171, 2.1084],
        ]
    )

    assert len(x) == len(vertices)
    assert len(pos) == len(vertices)

    return torch_geometric.data.Data(
        x=torch.tensor(x).float(),
        edge_index=torch.tensor(edges).T.long(),
        num_nodes=len(vertices),
        y=torch.tensor(y),
        smiles=smiles,
        pos=pos,
    )



def get_Planetoid_pyg(cfg):
    r"""Loads Planetoid graph datasets from torch_geometric.

    Parameters
    ----------
    cfg : DictConfig
        Configuration parameters.

    Returns
    -------
    torch_geometric.data.Data
        Graph dataset.
    """
    data_dir, data_name = cfg["data_dir"], cfg["data_name"]
    dataset = torch_geometric.datasets.Planetoid(data_dir, data_name)
    data = dataset.data
    data.num_nodes = data.x.shape[0]
    return data


def get_TUDataset_pyg(cfg):
    r"""Loads TU graph datasets from torch_geometric.

    Parameters
    ----------
    cfg : DictConfig
        Configuration parameters.

    Returns
    -------
    list
        List containing the graph dataset.
    """
    data_dir, data_name = cfg["data_dir"], cfg["data_name"]
    dataset = torch_geometric.datasets.TUDataset(root=data_dir, name=data_name)
    return [data for data in dataset]


def ensure_serializable(obj):
    r"""Ensures that the object is serializable.

    Parameters
    ----------
    obj : object
        Object to ensure serializability.

    Returns
    -------
    object
        Object that is serializable.
    """
    if isinstance(obj, dict):
        for key, value in obj.items():
            obj[key] = ensure_serializable(value)
        return obj
    elif isinstance(obj, list | tuple):  # noqa: RET505
        return [ensure_serializable(item) for item in obj]
    elif isinstance(obj, set):
        return {ensure_serializable(item) for item in obj}
    elif isinstance(obj, str | int | float | bool | type(None)):
        return obj
    elif isinstance(obj, omegaconf.dictconfig.DictConfig):
        return dict(obj)
    else:
        return None


def make_hash(o):
    r"""Makes a hash from a dictionary, list, tuple or set to any level, that
    contains only other hashable types (including any lists, tuples, sets, and
    dictionaries).

    Parameters
    ----------
    o : dict, list, tuple, set
        Object to hash.

    Returns
    -------
    int
        Hash of the object.
    """
    sha1 = hashlib.sha1()
    sha1.update(str.encode(str(o)))
    hash_as_hex = sha1.hexdigest()
    # Convert the hex back to int and restrict it to the relevant int range
    return int(hash_as_hex, 16) % 4294967295


<<<<<<< HEAD
def load_gudhi_dataset(
    cfg: omegaconf.DictConfig,
    feature_generator: Callable[[torch.Tensor], torch.Tensor] | None = None,
    target_generator: Callable[[torch.Tensor], torch.Tensor] | None = None,
) -> torch_geometric.data.Data:
    """Load a dataset from the gudhi.datasets module."""
    if not cfg.data_name.startswith("gudhi_"):
        raise ValueError(
            "This function should only be used with gudhi datasets"
        )

    gudhi_dataset_name = cfg.data_name.removeprefix("gudhi_")

    if gudhi_dataset_name == "sphere":
        points_data = points.sphere(
            n_samples=cfg["n_samples"],
            ambient_dim=cfg["ambient_dim"],
            sample=cfg["sample"],
        )
    elif gudhi_dataset_name == "torus":
        points_data = points.torus(
            n_samples=cfg["n_samples"], dim=cfg["dim"], sample=cfg["sample"]
        )
    elif gudhi_dataset_name == "bunny":
        file_path = osp.join(
            rootutils.find_root(), cfg["data_dir"], "bunny", "bunny.npy"
        )
        points_data = fetch_bunny(
            file_path=file_path,
            accept_license=cfg.get("accept_license", False),
        )
    elif gudhi_dataset_name == "spiral_2d":
        file_path = osp.join(
            rootutils.find_root(),
            cfg["data_dir"],
            "spiral_2d",
            "spiral_2d.npy",
        )
        points_data = fetch_spiral_2d(file_path=file_path)
    elif gudhi_dataset_name == "daily_activities":
        file_path = osp.join(
            rootutils.find_root(),
            cfg["data_dir"],
            "activities",
            "activities.npy",
        )
        data = fetch_daily_activities(file_path=file_path)
        points_data = data[:, :3]
    else:
        raise ValueError(f"Gudhi dataset {gudhi_dataset_name} not recognized.")

    pos = torch.tensor(points_data, dtype=torch.float)
    if feature_generator:
        x = feature_generator(pos)
        if x.shape[0] != pos.shape[0]:
            raise ValueError(
                "feature_generator must not change first dimension of points data."
            )
    else:
        x = None

    if target_generator:
        y = target_generator(pos)
        if y.shape[0] != pos.shape[0]:
            raise ValueError(
                "target_generator must not change first dimension of points data."
            )
    elif gudhi_dataset_name == "daily_activities":
        # Target is the activity type
        # 14. for 'cross_training', 18. for 'jumping', 13. for 'stepper', or 9. for 'walking'
        y = torch.tensor(data[:, 3:], dtype=torch.float)
    else:
        y = None

    return torch_geometric.data.Data(x=x, y=y, pos=pos, complex_dim=0)


def load_random_points(
    dim: int, num_classes: int, num_samples: int, seed: int = 42
) -> torch_geometric.data.Data:
    """Create a random point cloud dataset."""
    rng = np.random.default_rng(seed)

    points = torch.tensor(rng.random((num_samples, dim)), dtype=torch.float)
    classes = torch.tensor(
        rng.integers(num_classes, size=num_samples), dtype=torch.long
    )
    features = torch.tensor(
        rng.integers(2, size=(num_samples, 1)), dtype=torch.float
    )

    return torch_geometric.data.Data(
        x=features, y=classes, pos=points, complex_dim=0
    )


def load_manual_points():
    pos = torch.tensor(
        [
            [1.0, 1.0],
            [7.0, 0.0],
            [4.0, 6.0],
            [9.0, 6.0],
            [0.0, 14.0],
            [2.0, 19.0],
            [9.0, 17.0],
        ],
        dtype=torch.float,
    )
    x = torch.ones_like(pos, dtype=torch.float)
    y = torch.randint(0, 2, (pos.shape[0],), dtype=torch.float)
    return torch_geometric.data.Data(x=x, y=y, pos=pos, complex_dim=0)
=======
def load_pointcloud_dataset(cfg):
    r"""Loads point cloud datasets.

    Parameters
    ----------
    cfg : DictConfig
        Configuration parameters.

    Returns
    -------
    torch_geometric.data.Data
        Point cloud dataset.
    """
    # Define the path to the data directory
    root_folder = rootutils.find_root()
    data_dir = osp.join(root_folder, cfg["data_dir"])

    if cfg["data_name"] == "random_pointcloud":
        num_points, dim = cfg["num_points"], cfg["dim"]
        pos = torch.rand((num_points, dim))
    elif cfg["data_name"] == "stanford_bunny":
        pos = fetch_bunny(
            file_path=osp.join(data_dir, "stanford_bunny.npy"),
            accept_license=False,
        )
        num_points = len(pos)
        pos = torch.tensor(pos)

    if cfg.pos_to_x:
        return torch_geometric.data.Data(
            x=pos, pos=pos, num_nodes=num_points, num_features=pos.size(1)
        )

    return torch_geometric.data.Data(pos=pos, num_nodes=num_points, num_features=0)


def load_manual_pointcloud(pos_to_x: bool = False):
    """Create a manual pointcloud for testing purposes."""
    # Define the positions
    pos = torch.tensor(
        [
            [0, 0, 0],
            [0, 0, 1],
            [0, 1, 0],
            [10, 0, 0],
            [10, 0, 1],
            [10, 1, 0],
            [10, 1, 1],
            [20, 0, 0],
            [20, 0, 1],
            [20, 1, 0],
            [20, 1, 1],
            [30, 0, 0],
        ]
    ).float()

    if pos_to_x:
        return torch_geometric.data.Data(
            x=pos, pos=pos, num_nodes=pos.size(0), num_features=pos.size(1)
        )

    return torch_geometric.data.Data(pos=pos, num_nodes=pos.size(0), num_features=0)
>>>>>>> 12f9a1a2
<|MERGE_RESOLUTION|>--- conflicted
+++ resolved
@@ -10,7 +10,6 @@
 import toponetx.datasets.graph as graph
 import torch
 import torch_geometric
-<<<<<<< HEAD
 import torch_geometric.data
 from gudhi.datasets.generators import points
 from gudhi.datasets.remote import (
@@ -18,9 +17,6 @@
     fetch_daily_activities,
     fetch_spiral_2d,
 )
-=======
-from gudhi.datasets.remote import fetch_bunny
->>>>>>> 12f9a1a2
 from topomodelx.utils.sparse import from_sparse
 from torch_geometric.data import Data
 from torch_sparse import coalesce
@@ -104,7 +100,6 @@
                 )
             except ValueError:  # noqa: PERF203
                 if connectivity_info == "incidence":
-<<<<<<< HEAD
                     connectivity[f"{connectivity_info}_{rank_idx}"] = (
                         generate_zero_sparse_connectivity(
                             m=practical_shape[rank_idx - 1],
@@ -117,18 +112,6 @@
                             m=practical_shape[rank_idx],
                             n=practical_shape[rank_idx],
                         )
-=======
-                    connectivity[
-                        f"{connectivity_info}_{rank_idx}"
-                    ] = generate_zero_sparse_connectivity(
-                        m=practical_shape[rank_idx - 1], n=practical_shape[rank_idx]
-                    )
-                else:
-                    connectivity[
-                        f"{connectivity_info}_{rank_idx}"
-                    ] = generate_zero_sparse_connectivity(
-                        m=practical_shape[rank_idx], n=practical_shape[rank_idx]
->>>>>>> 12f9a1a2
                     )
     connectivity["shape"] = practical_shape
     return connectivity
@@ -422,7 +405,6 @@
     )
 
 
-
 def load_k4_graph() -> torch_geometric.data.Data:
     """K_4 is a complete graph with 4 vertices."""
     vertices = [i for i in range(4)]
@@ -492,9 +474,13 @@
         n = 8 if i < 5 else 10
         vertices = [i for i in range(n)]
         x = (
-            torch.tensor([1, 5, 10, 50, 100, 500, 1000, 5000]).unsqueeze(1).float()
+            torch.tensor([1, 5, 10, 50, 100, 500, 1000, 5000])
+            .unsqueeze(1)
+            .float()
             if i < 5
-            else torch.tensor([1, 5, 10, 50, 100, 500, 1000, 5000, 10000, 50000])
+            else torch.tensor(
+                [1, 5, 10, 50, 100, 500, 1000, 5000, 10000, 50000]
+            )
             .unsqueeze(1)
             .float()
         )
@@ -511,10 +497,13 @@
         G.to_undirected()
         edge_list = torch.Tensor(list(G.edges())).T.long()
 
-        data = torch_geometric.data.Data(x=x, edge_index=edge_list, num_nodes=n, y=y)
+        data = torch_geometric.data.Data(
+            x=x, edge_index=edge_list, num_nodes=n, y=y
+        )
 
         list_data.append(data)
     return list_data
+
 
 def load_manual_mol():
     """Create a manual graph for testing the ring implementation.
@@ -637,7 +626,6 @@
     )
 
 
-
 def get_Planetoid_pyg(cfg):
     r"""Loads Planetoid graph datasets from torch_geometric.
 
@@ -727,7 +715,6 @@
     return int(hash_as_hex, 16) % 4294967295
 
 
-<<<<<<< HEAD
 def load_gudhi_dataset(
     cfg: omegaconf.DictConfig,
     feature_generator: Callable[[torch.Tensor], torch.Tensor] | None = None,
@@ -840,7 +827,8 @@
     x = torch.ones_like(pos, dtype=torch.float)
     y = torch.randint(0, 2, (pos.shape[0],), dtype=torch.float)
     return torch_geometric.data.Data(x=x, y=y, pos=pos, complex_dim=0)
-=======
+
+
 def load_pointcloud_dataset(cfg):
     r"""Loads point cloud datasets.
 
@@ -874,7 +862,9 @@
             x=pos, pos=pos, num_nodes=num_points, num_features=pos.size(1)
         )
 
-    return torch_geometric.data.Data(pos=pos, num_nodes=num_points, num_features=0)
+    return torch_geometric.data.Data(
+        pos=pos, num_nodes=num_points, num_features=0
+    )
 
 
 def load_manual_pointcloud(pos_to_x: bool = False):
@@ -902,5 +892,6 @@
             x=pos, pos=pos, num_nodes=pos.size(0), num_features=pos.size(1)
         )
 
-    return torch_geometric.data.Data(pos=pos, num_nodes=pos.size(0), num_features=0)
->>>>>>> 12f9a1a2
+    return torch_geometric.data.Data(
+        pos=pos, num_nodes=pos.size(0), num_features=0
+    )